--- conflicted
+++ resolved
@@ -583,2079 +583,14 @@
               Input('tabs', 'value'))
 def render_content(tab):
     """Renderiza conteúdo baseado na tab selecionada"""
-<<<<<<< HEAD
     if tab == 'tab-overview':
         return overview.create_layout()
     elif tab == 'tab-eda':
         return eda.create_layout()
-=======
-    load_data_and_models()  # Garante que dados estão carregados
-    
-    if tab == 'tab-overview':
-        return create_overview_layout()
-    elif tab == 'tab-eda':
-        return create_eda_layout()
->>>>>>> 634d0082
     elif tab == 'tab-ml':
         return create_ml_layout()
     elif tab == 'tab-pipeline':
         return create_pipeline_layout()
-<<<<<<< HEAD
-=======
-
-
-def create_card(children, title=None):
-    """Cria um card estilizado com design moderno"""
-    content = []
-    if title:
-        content.append(html.H3(title, style={
-            'color': COLORS['text'], 
-            'marginBottom': '20px',
-            'fontSize': '1.3em',
-            'fontWeight': '600',
-            'borderBottom': f'2px solid {COLORS["accent"]}',
-            'paddingBottom': '10px',
-            'background': f'linear-gradient(90deg, {COLORS["accent"]} 0%, transparent 100%)',
-            'WebkitBackgroundClip': 'text',
-            'WebkitTextFillColor': 'transparent',
-            'backgroundClip': 'text'
-        }))
-    content.extend(children if isinstance(children, list) else [children])
-    
-    return html.Div(
-        content,
-        style={
-            'backgroundColor': COLORS['card'],
-            'padding': '25px',
-            'borderRadius': '15px',
-            'marginBottom': '25px',
-            'boxShadow': '0 8px 32px rgba(0,0,0,0.4)',
-            'border': f'1px solid {COLORS["border"]}',
-            'transition': 'transform 0.3s ease, box-shadow 0.3s ease',
-            'position': 'relative',
-            'overflow': 'hidden'
-        },
-        className='card-hover'
-    )
-
-
-def create_overview_layout():
-    """Layout da visão geral"""
-    info = eda_global.basic_info()
-    
-    # Estatísticas básicas com design moderno
-    stats_cards = html.Div([
-        html.Div([
-            html.Div([
-                html.Div([
-                    html.Div('📊', style={'fontSize': '2.5em', 'marginBottom': '10px'}),
-                    html.H4('Total de Registros', style={
-                        'color': COLORS['text_secondary'], 
-                        'margin': '0', 
-                        'fontSize': '0.9em',
-                        'fontWeight': '500',
-                        'textTransform': 'uppercase',
-                        'letterSpacing': '0.5px'
-                    }),
-                    html.H2(f"{info['shape'][0]:,}", style={
-                        'color': COLORS['accent'], 
-                        'margin': '15px 0 0 0',
-                        'fontSize': '2.5em',
-                        'fontWeight': '700',
-                        'background': f'linear-gradient(135deg, {COLORS["accent"]} 0%, {COLORS["accent_secondary"]} 100%)',
-                        'WebkitBackgroundClip': 'text',
-                        'WebkitTextFillColor': 'transparent'
-                    }),
-                ], style={
-                    'background': f'linear-gradient(135deg, {COLORS["card"]} 0%, {COLORS["card_hover"]} 100%)',
-                    'padding': '30px 20px', 
-                    'borderRadius': '15px', 
-                    'textAlign': 'center', 
-                    'boxShadow': '0 8px 32px rgba(0,0,0,0.4)',
-                    'border': f'1px solid {COLORS["border"]}',
-                    'transition': 'transform 0.3s ease, box-shadow 0.3s ease',
-                    'cursor': 'pointer'
-                })
-            ], style={'width': '100%'}, className='stat-card'),
-        ], style={'width': '24%', 'display': 'inline-block', 'padding': '10px', 'verticalAlign': 'top'}),
-        
-        html.Div([
-            html.Div([
-                html.Div([
-                    html.Div('🏥', style={'fontSize': '2.5em', 'marginBottom': '10px'}),
-                    html.H4('Diagnósticos Únicos', style={
-                        'color': COLORS['text_secondary'], 
-                        'margin': '0', 
-                        'fontSize': '0.9em',
-                        'fontWeight': '500',
-                        'textTransform': 'uppercase',
-                        'letterSpacing': '0.5px'
-                    }),
-                    html.H2(f"{df_global['Diagnóstico'].nunique()}", style={
-                        'color': COLORS['success'], 
-                        'margin': '15px 0 0 0',
-                        'fontSize': '2.5em',
-                        'fontWeight': '700'
-                    }),
-                ], style={
-                    'background': f'linear-gradient(135deg, {COLORS["card"]} 0%, {COLORS["card_hover"]} 100%)',
-                    'padding': '30px 20px', 
-                    'borderRadius': '15px',
-                    'textAlign': 'center', 
-                    'boxShadow': '0 8px 32px rgba(0,0,0,0.4)',
-                    'border': f'1px solid {COLORS["border"]}',
-                    'transition': 'transform 0.3s ease, box-shadow 0.3s ease',
-                    'cursor': 'pointer'
-                })
-            ], style={'width': '100%'}, className='stat-card'),
-        ], style={'width': '24%', 'display': 'inline-block', 'padding': '10px', 'verticalAlign': 'top'}),
-        
-        html.Div([
-            html.Div([
-                html.Div([
-                    html.Div('📈', style={'fontSize': '2.5em', 'marginBottom': '10px'}),
-                    html.H4('Total de Features', style={
-                        'color': COLORS['text_secondary'], 
-                        'margin': '0', 
-                        'fontSize': '0.9em',
-                        'fontWeight': '500',
-                        'textTransform': 'uppercase',
-                        'letterSpacing': '0.5px'
-                    }),
-                    html.H2(f"{info['shape'][1]}", style={
-                        'color': COLORS['primary'], 
-                        'margin': '15px 0 0 0',
-                        'fontSize': '2.5em',
-                        'fontWeight': '700'
-                    }),
-                ], style={
-                    'background': f'linear-gradient(135deg, {COLORS["card"]} 0%, {COLORS["card_hover"]} 100%)',
-                    'padding': '30px 20px', 
-                    'borderRadius': '15px',
-                    'textAlign': 'center', 
-                    'boxShadow': '0 8px 32px rgba(0,0,0,0.4)',
-                    'border': f'1px solid {COLORS["border"]}',
-                    'transition': 'transform 0.3s ease, box-shadow 0.3s ease',
-                    'cursor': 'pointer'
-                })
-            ], style={'width': '100%'}, className='stat-card'),
-        ], style={'width': '24%', 'display': 'inline-block', 'padding': '10px', 'verticalAlign': 'top'}),
-        
-        html.Div([
-            html.Div([
-                html.Div([
-                    html.Div('🔬', style={'fontSize': '2.5em', 'marginBottom': '10px'}),
-                    html.H4('Sintomas Analisados', style={
-                        'color': COLORS['text_secondary'], 
-                        'margin': '0', 
-                        'fontSize': '0.9em',
-                        'fontWeight': '500',
-                        'textTransform': 'uppercase',
-                        'letterSpacing': '0.5px'
-                    }),
-                    html.H2(f"{len(symptom_cols)}", style={
-                        'color': COLORS['warning'], 
-                        'margin': '15px 0 0 0',
-                        'fontSize': '2.5em',
-                        'fontWeight': '700'
-                    }),
-                ], style={
-                    'background': f'linear-gradient(135deg, {COLORS["card"]} 0%, {COLORS["card_hover"]} 100%)',
-                    'padding': '30px 20px', 
-                    'borderRadius': '15px',
-                    'textAlign': 'center', 
-                    'boxShadow': '0 8px 32px rgba(0,0,0,0.4)',
-                    'border': f'1px solid {COLORS["border"]}',
-                    'transition': 'transform 0.3s ease, box-shadow 0.3s ease',
-                    'cursor': 'pointer'
-                })
-            ], style={'width': '100%'}, className='stat-card'),
-        ], style={'width': '24%', 'display': 'inline-block', 'padding': '10px', 'verticalAlign': 'top'}),
-    ], style={'marginBottom': '30px'})
-    
-    return html.Div([
-        html.Div([
-            html.H2('Visão Geral do Dataset', style={
-                'color': COLORS['text'], 
-                'marginBottom': '10px',
-                'fontSize': '2em',
-                'fontWeight': '700'
-            }),
-            html.P('Estatísticas e distribuições principais do conjunto de dados', style={
-                'color': COLORS['text_secondary'],
-                'fontSize': '1em',
-                'marginBottom': '30px'
-            })
-        ]),
-        
-        stats_cards,
-        
-        html.Div([
-            html.Div([
-                create_card([dcc.Graph(id='diagnosis-count-graph')], 'Distribuição de Diagnósticos')
-            ], style={'width': '100%', 'padding': '10px'}),
-        ]),
-        
-        html.Div([
-            html.Div([
-                create_card([dcc.Graph(id='age-distribution-graph')], 'Distribuição de Idade')
-            ], style={'width': '48%', 'display': 'inline-block', 'padding': '10px'}),
-            
-            html.Div([
-                create_card([dcc.Graph(id='climate-vars-distribution')], 'Variáveis Climáticas')
-            ], style={'width': '48%', 'display': 'inline-block', 'padding': '10px'}),
-        ]),
-    ])
-
-
-@app.callback(
-    Output('diagnosis-count-graph', 'figure'),
-    Input('tabs', 'value')
-)
-def update_diagnosis_count(tab):
-    """Atualiza gráfico de contagem de diagnósticos"""
-    load_data_and_models()
-    if tab != 'tab-overview':
-        return go.Figure()
-    
-    diag_counts = df_global['Diagnóstico'].value_counts().reset_index()
-    diag_counts.columns = ['Diagnóstico', 'Contagem']
-    
-    fig = px.bar(diag_counts, x='Diagnóstico', y='Contagem',
-                 title='',
-                 color='Contagem',
-                 color_continuous_scale='Blues')
-    
-    fig.update_layout(
-        plot_bgcolor=COLORS['background'],
-        paper_bgcolor='rgba(0,0,0,0)',
-        font_color=COLORS['text'],
-        xaxis_title='Diagnóstico',
-        yaxis_title='Número de Casos',
-        showlegend=False,
-        xaxis_tickangle=-45,
-        font=dict(family="Inter, sans-serif", size=12),
-        title_font=dict(size=16, color=COLORS['text']),
-        xaxis=dict(gridcolor=COLORS['border'], showgrid=True),
-        yaxis=dict(gridcolor=COLORS['border'], showgrid=True),
-        margin=dict(t=30, b=80, l=60, r=30)
-    )
-    
-    return fig
-
-
-@app.callback(
-    Output('age-distribution-graph', 'figure'),
-    Input('tabs', 'value')
-)
-def update_age_distribution(tab):
-    """Atualiza distribuição de idade"""
-    load_data_and_models()
-    if tab != 'tab-overview':
-        return go.Figure()
-    
-    fig = px.histogram(df_global, x='Idade', nbins=30,
-                      title='',
-                      color_discrete_sequence=[COLORS['accent']])
-    
-    mean_age = df_global['Idade'].mean()
-    fig.add_vline(x=mean_age, line_dash="dash", line_color="red",
-                  annotation_text=f"Média: {mean_age:.1f} anos")
-    
-    fig.update_layout(
-        plot_bgcolor=COLORS['background'],
-        paper_bgcolor=COLORS['card'],
-        font_color=COLORS['text'],
-        xaxis_title='Idade (anos)',
-        yaxis_title='Frequência',
-        showlegend=False
-    )
-    
-    return fig
-
-
-@app.callback(
-    Output('climate-vars-distribution', 'figure'),
-    Input('tabs', 'value')
-)
-def update_climate_distribution(tab):
-    """Atualiza distribuição de variáveis climáticas"""
-    load_data_and_models()
-    if tab != 'tab-overview':
-        return go.Figure()
-    
-    fig = make_subplots(rows=3, cols=1,
-                       subplot_titles=climatic_vars)
-    
-    colors = [COLORS['primary'], COLORS['accent'], '#FF6B6B']
-    
-    for i, var in enumerate(climatic_vars, 1):
-        fig.add_trace(
-            go.Histogram(x=df_global[var], name=var, marker_color=colors[i-1]),
-            row=i, col=1
-        )
-    
-    fig.update_layout(
-        height=600,
-        plot_bgcolor=COLORS['background'],
-        paper_bgcolor=COLORS['card'],
-        font_color=COLORS['text'],
-        showlegend=False
-    )
-    
-    return fig
-
-
-def create_eda_layout():
-    """Layout da análise exploratória unificada"""
-    return html.Div([
-        html.Div([
-            html.H2('Análise Exploratória de Dados', style={
-                'color': COLORS['text'], 
-                'marginBottom': '10px',
-                'fontSize': '2em',
-                'fontWeight': '700'
-            }),
-            html.P('Explore correlações e padrões nos dados através de visualizações interativas', style={
-                'color': COLORS['text_secondary'],
-                'fontSize': '1em',
-                'marginBottom': '40px'
-            })
-        ]),
-        
-        # ==================== ANÁLISE UNIVARIADA ====================
-        html.Div([
-            html.H3('📊 Análise Univariada', style={
-                'color': COLORS['text'], 
-                'marginBottom': '10px',
-                'fontSize': '1.8em',
-                'fontWeight': '700',
-                'borderLeft': f'6px solid {COLORS["accent"]}',
-                'paddingLeft': '15px',
-                'background': f'linear-gradient(90deg, rgba(240, 147, 251, 0.1) 0%, transparent 100%)'
-            }),
-            html.P('Análise de distribuição individual de variáveis', style={
-                'color': COLORS['text_secondary'],
-                'fontSize': '1em',
-                'marginBottom': '25px',
-                'paddingLeft': '21px'
-            })
-        ]),
-        
-        # Gráficos de distribuição individual
-        html.Div([
-            html.Div([
-                create_card([dcc.Graph(id='age-dist-univariate')], 
-                           'Distribuição de Idade')
-            ], style={'width': '48%', 'display': 'inline-block', 'padding': '10px'}),
-            
-            html.Div([
-                create_card([dcc.Graph(id='gender-dist-univariate')], 
-                           'Distribuição de Gênero')
-            ], style={'width': '48%', 'display': 'inline-block', 'padding': '10px'}),
-        ]),
-        
-        html.Div([
-            html.Div([
-                create_card([dcc.Graph(id='temp-dist-univariate')], 
-                           'Distribuição de Temperatura')
-            ], style={'width': '32%', 'display': 'inline-block', 'padding': '10px'}),
-            
-            html.Div([
-                create_card([dcc.Graph(id='humidity-dist-univariate')], 
-                           'Distribuição de Umidade')
-            ], style={'width': '32%', 'display': 'inline-block', 'padding': '10px'}),
-            
-            html.Div([
-                create_card([dcc.Graph(id='wind-dist-univariate')], 
-                           'Distribuição de Velocidade do Vento')
-            ], style={'width': '32%', 'display': 'inline-block', 'padding': '10px'}),
-        ]),
-        
-        # ==================== ANÁLISE BIVARIADA ====================
-        html.Div([
-            html.H3('🔗 Análise Bivariada', style={
-                'color': COLORS['text'], 
-                'marginTop': '50px',
-                'marginBottom': '10px',
-                'fontSize': '1.8em',
-                'fontWeight': '700',
-                'borderLeft': f'6px solid {COLORS["primary"]}',
-                'paddingLeft': '15px',
-                'background': f'linear-gradient(90deg, rgba(102, 126, 234, 0.1) 0%, transparent 100%)'
-            }),
-            html.P('Análise de relações entre pares de variáveis', style={
-                'color': COLORS['text_secondary'],
-                'fontSize': '1em',
-                'marginBottom': '25px',
-                'paddingLeft': '21px'
-            })
-        ]),
-        
-        # Seção: Clima vs Diagnóstico (Bivariada)
-        html.Div([
-            html.H4('🌡️ Variáveis Climáticas vs Diagnóstico', style={
-                'color': COLORS['text'], 
-                'marginBottom': '20px',
-                'fontSize': '1.4em',
-                'fontWeight': '600',
-                'paddingLeft': '10px'
-            })
-        ]),
-        
-        html.Div([
-            create_card([dcc.Graph(id='temp-diagnosis-graph')], 
-                       'Temperatura vs Diagnóstico')
-        ]),
-        
-        html.Div([
-            html.Div([
-                create_card([dcc.Graph(id='humidity-diagnosis-graph')], 
-                           'Umidade vs Diagnóstico')
-            ], style={'width': '48%', 'display': 'inline-block', 'padding': '10px'}),
-            
-            html.Div([
-                create_card([dcc.Graph(id='wind-diagnosis-graph')], 
-                           'Velocidade do Vento vs Diagnóstico')
-            ], style={'width': '48%', 'display': 'inline-block', 'padding': '10px'}),
-        ]),
-        
-        # Seção: Sintomas vs Diagnóstico (Bivariada)
-        html.Div([
-            html.H4('🩺 Correlação Sintomas vs Diagnóstico', style={
-                'color': COLORS['text'], 
-                'marginTop': '30px',
-                'marginBottom': '20px',
-                'fontSize': '1.4em',
-                'fontWeight': '600',
-                'paddingLeft': '10px'
-            }),
-            html.P('Matriz de correlação mostrando a relação entre sintomas e diagnósticos', style={
-                'color': COLORS['text_secondary'],
-                'fontSize': '0.95em',
-                'marginBottom': '20px',
-                'paddingLeft': '10px'
-            })
-        ]),
-        
-        html.Div([
-            create_card([dcc.Graph(id='symptom-diagnosis-correlation')], 
-                       'Matriz de Correlação: Sintomas x Diagnósticos')
-        ]),
-        
-        html.Div([
-            create_card([dcc.Graph(id='correlation-matrix-graph')], 
-                       'Matriz de Correlação (Top Features)')
-        ]),
-        
-        html.Div([
-            create_card([dcc.Graph(id='age-temp-distribution')], 
-                       'Distribuição Etária por Faixa de Temperatura')
-        ]),
-        
-        html.Div([
-            create_card([dcc.Graph(id='temp-humidity-resp-heatmap')],
-                       'Mapa de Calor: Temperatura x Umidade (Sintomas Respiratórios)')
-        ]),
-        
-        html.Div([
-            create_card([dcc.Graph(id='wind-respiratory-scatter')], 
-                       'Regressão: Velocidade do Vento vs Sintomas Respiratórios')
-        ]),
-        
-        # Seção: Sintomas vs Diagnóstico (Bivariada)
-        html.Div([
-            html.H4('🩺 Sintomas vs Diagnóstico', style={
-                'color': COLORS['text'], 
-                'marginTop': '30px',
-                'marginBottom': '20px',
-                'fontSize': '1.4em',
-                'fontWeight': '600',
-                'paddingLeft': '10px'
-            })
-        ]),
-        
-        html.Div([
-            html.Label('Selecione Sintomas para Análise:', 
-                      style={
-                          'color': COLORS['text'], 
-                          'fontSize': '1em', 
-                          'marginBottom': '12px',
-                          'display': 'block',
-                          'fontWeight': '600'
-                      }),
-            dcc.Dropdown(
-                id='symptom-selector',
-                options=[{'label': s, 'value': s} for s in symptom_cols if 'HIV' not in s.upper() and 'AIDS' not in s.upper()][:20],
-                value=[s for s in symptom_cols if 'HIV' not in s.upper() and 'AIDS' not in s.upper()][:4],
-                multi=True,
-                placeholder='Selecione sintomas...',
-                style={
-                    'backgroundColor': COLORS['secondary'], 
-                    'color': COLORS['text'],
-                    'borderRadius': '8px'
-                }
-            )
-        ], style={
-            'marginBottom': '30px', 
-            'padding': '25px', 
-            'background': f'linear-gradient(135deg, {COLORS["card"]} 0%, {COLORS["card_hover"]} 100%)',
-            'borderRadius': '15px',
-            'boxShadow': '0 8px 32px rgba(0,0,0,0.4)',
-            'border': f'1px solid {COLORS["border"]}'
-        }),
-        
-        html.Div([
-            create_card([dcc.Graph(id='symptom-frequency-graphs')], 
-                       'Frequência de Sintomas por Diagnóstico')
-        ]),
-        
-        html.Div([
-            create_card([dcc.Graph(id='diagnosis-by-symptom-graph')], 
-                       'Diagnóstico por Sintoma (Top 10 Sintomas)')
-        ]),
-        
-        # ==================== ANÁLISE MULTIVARIADA ====================
-        html.Div([
-            html.H3('🎯 Análise Multivariada', style={
-                'color': COLORS['text'], 
-                'marginTop': '50px',
-                'marginBottom': '10px',
-                'fontSize': '1.8em',
-                'fontWeight': '700',
-                'borderLeft': f'6px solid {COLORS["accent_secondary"]}',
-                'paddingLeft': '15px',
-                'background': f'linear-gradient(90deg, rgba(79, 172, 254, 0.1) 0%, transparent 100%)'
-            }),
-            html.P('Análise de relações complexas entre múltiplas variáveis', style={
-                'color': COLORS['text_secondary'],
-                'fontSize': '1em',
-                'marginBottom': '25px',
-                'paddingLeft': '21px'
-            })
-        ]),
-        
-        # Explorador Interativo de Perfis Climáticos
-        html.Div([
-            html.H4('🔍 Explorador Interativo de Perfis Climáticos', style={
-                'color': COLORS['text'], 
-                'marginTop': '30px',
-                'marginBottom': '20px',
-                'fontSize': '1.4em',
-                'fontWeight': '600',
-                'paddingLeft': '10px'
-            }),
-            html.P('Filtre condições climáticas para observar sintomas e diagnósticos específicos', style={
-                'color': COLORS['text_secondary'],
-                'fontSize': '0.95em',
-                'marginBottom': '20px',
-                'paddingLeft': '10px'
-            })
-        ]),
-        
-        # Filtros do Explorador
-        html.Div([
-            html.H5('⚙️ Filtros de Perfil Climático e Demográfico', style={
-                'color': COLORS['text'],
-                'marginBottom': '20px',
-                'fontSize': '1.2em',
-                'fontWeight': '600'
-            }),
-            
-            html.Div([
-                # Temperatura
-                html.Div([
-                    html.Label('🌡️ Temperatura', style={
-                        'color': COLORS['text'],
-                        'fontWeight': '600',
-                        'display': 'block',
-                        'marginBottom': '8px'
-                    }),
-                    dcc.Dropdown(
-                        id='temp-profile-filter',
-                        options=[
-                            {'label': '🔥 Alto (>26°C)', 'value': 'alto'},
-                            {'label': '🌤️ Médio (16-26°C)', 'value': 'medio'},
-                            {'label': '❄️ Baixo (<16°C)', 'value': 'baixo'},
-                            {'label': '✨ Todos', 'value': 'todos'}
-                        ],
-                        value='todos',
-                        clearable=False,
-                        style={
-                            'color': '#e8eaf6',
-                            'backgroundColor': COLORS['secondary']
-                        },
-                        className='custom-dropdown'
-                    )
-                ], style={'width': '23%', 'display': 'inline-block', 'padding': '10px', 'verticalAlign': 'top'}),
-                
-                # Umidade
-                html.Div([
-                    html.Label('💧 Umidade', style={
-                        'color': COLORS['text'],
-                        'fontWeight': '600',
-                        'display': 'block',
-                        'marginBottom': '8px'
-                    }),
-                    dcc.Dropdown(
-                        id='humidity-profile-filter',
-                        options=[
-                            {'label': '💦 Alto (>0.75)', 'value': 'alto'},
-                            {'label': '💧 Médio (0.55-0.75)', 'value': 'medio'},
-                            {'label': '🏜️ Baixo (<0.55)', 'value': 'baixo'},
-                            {'label': '✨ Todos', 'value': 'todos'}
-                        ],
-                        value='todos',
-                        clearable=False,
-                        style={
-                            'color': '#e8eaf6',
-                            'backgroundColor': COLORS['secondary']
-                        },
-                        className='custom-dropdown'
-                    )
-                ], style={'width': '23%', 'display': 'inline-block', 'padding': '10px', 'verticalAlign': 'top'}),
-                
-                # Vento
-                html.Div([
-                    html.Label('💨 Vento', style={
-                        'color': COLORS['text'],
-                        'fontWeight': '600',
-                        'display': 'block',
-                        'marginBottom': '8px'
-                    }),
-                    dcc.Dropdown(
-                        id='wind-profile-filter',
-                        options=[
-                            {'label': '🌪️ Alto (>15 km/h)', 'value': 'alto'},
-                            {'label': '🍃 Médio (5-15 km/h)', 'value': 'medio'},
-                            {'label': '🌿 Baixo (<5 km/h)', 'value': 'baixo'},
-                            {'label': '✨ Todos', 'value': 'todos'}
-                        ],
-                        value='todos',
-                        clearable=False,
-                        style={
-                            'color': '#e8eaf6',
-                            'backgroundColor': COLORS['secondary']
-                        },
-                        className='custom-dropdown'
-                    )
-                ], style={'width': '23%', 'display': 'inline-block', 'padding': '10px', 'verticalAlign': 'top'}),
-                
-                # Visualizar
-                html.Div([
-                    html.Label('📊 Visualizar', style={
-                        'color': COLORS['text'],
-                        'fontWeight': '600',
-                        'display': 'block',
-                        'marginBottom': '8px'
-                    }),
-                    dcc.Dropdown(
-                        id='view-type-filter',
-                        options=[
-                            {'label': '🩺 Diagnósticos', 'value': 'diagnosticos'},
-                            {'label': '💊 Sintomas (Top 10)', 'value': 'sintomas'}
-                        ],
-                        value='diagnosticos',
-                        clearable=False,
-                        style={
-                            'color': '#e8eaf6',
-                            'backgroundColor': COLORS['secondary']
-                        },
-                        className='custom-dropdown'
-                    )
-                ], style={'width': '23%', 'display': 'inline-block', 'padding': '10px', 'verticalAlign': 'top'}),
-            ]),
-            
-            # Filtros demográficos
-            html.Div([
-                # Gênero
-                html.Div([
-                    html.Label('👤 Gênero', style={
-                        'color': COLORS['text'],
-                        'fontWeight': '600',
-                        'display': 'block',
-                        'marginBottom': '8px'
-                    }),
-                    dcc.Dropdown(
-                        id='gender-filter',
-                        options=[
-                            {'label': '👨 Masculino', 'value': 1},
-                            {'label': '👩 Feminino', 'value': 0},
-                            {'label': '✨ Todos', 'value': 'todos'}
-                        ],
-                        value='todos',
-                        clearable=False,
-                        style={
-                            'color': '#e8eaf6',
-                            'backgroundColor': COLORS['secondary']
-                        },
-                        className='custom-dropdown'
-                    )
-                ], style={'width': '31%', 'display': 'inline-block', 'padding': '10px', 'verticalAlign': 'top'}),
-                
-                # Faixa Etária
-                html.Div([
-                    html.Label('🎂 Faixa Etária', style={
-                        'color': COLORS['text'],
-                        'fontWeight': '600',
-                        'display': 'block',
-                        'marginBottom': '8px'
-                    }),
-                    dcc.Dropdown(
-                        id='age-filter',
-                        options=[
-                            {'label': '👶 Crianças (0-12)', 'value': 'crianca'},
-                            {'label': '🧒 Adolescentes (13-17)', 'value': 'adolescente'},
-                            {'label': '👨 Adultos (18-59)', 'value': 'adulto'},
-                            {'label': '👴 Idosos (60+)', 'value': 'idoso'},
-                            {'label': '✨ Todos', 'value': 'todos'}
-                        ],
-                        value='todos',
-                        clearable=False,
-                        style={
-                            'color': '#e8eaf6',
-                            'backgroundColor': COLORS['secondary']
-                        },
-                        className='custom-dropdown'
-                    )
-                ], style={'width': '31%', 'display': 'inline-block', 'padding': '10px', 'verticalAlign': 'top'}),
-            ], style={'marginTop': '10px'}),
-            
-            # Estatísticas do filtro
-            html.Div(id='filter-stats', style={
-                'marginTop': '15px',
-                'padding': '15px',
-                'backgroundColor': COLORS['background'],
-                'borderRadius': '8px',
-                'borderLeft': f'4px solid {COLORS["accent"]}'
-            })
-            
-        ], style={
-            'marginBottom': '30px',
-            'padding': '25px',
-            'background': f'linear-gradient(135deg, {COLORS["card"]} 0%, {COLORS["card_hover"]} 100%)',
-            'borderRadius': '15px',
-            'boxShadow': '0 8px 32px rgba(0,0,0,0.4)',
-            'border': f'1px solid {COLORS["border"]}'
-        }),
-        
-        # Gráficos do Explorador
-        html.Div([
-            create_card([dcc.Graph(id='climate-explorer-graph')], 
-                       'Incidência por Perfil Climático')
-        ]),
-        
-        html.Div([
-            create_card([dcc.Graph(id='climate-correlation-graph')], 
-                       'Correlação com Condições Climáticas')
-        ]),
-        
-        # Distribuição Etária por Temperatura
-        html.Div([
-            create_card([dcc.Graph(id='age-temp-distribution')], 
-                       'Distribuição Etária por Faixa de Temperatura')
-        ]),
-        
-        # Top 15 Sintomas por Importância
-        html.Div([
-            create_card([dcc.Graph(id='symptom-importance-graph')], 
-                       'Top 15 Features por Importância (Modelo de Classificação)')
-        ]),
-    ])
-
-
-@app.callback(
-    Output('symptom-frequency-graphs', 'figure'),
-    [Input('symptom-selector', 'value'),
-     Input('tabs', 'value')]
-)
-def update_symptom_frequency(selected_symptoms, tab):
-    """Atualiza gráficos de frequência de sintomas"""
-    load_data_and_models()
-    if tab != 'tab-eda' or not selected_symptoms:
-        return go.Figure()
-    
-    # Criar subplots
-    n_symptoms = len(selected_symptoms)
-    rows = (n_symptoms + 1) // 2
-    
-    fig = make_subplots(
-        rows=rows, cols=2,
-        subplot_titles=selected_symptoms,
-        vertical_spacing=0.15,
-        horizontal_spacing=0.1
-    )
-    
-    for idx, symptom in enumerate(selected_symptoms):
-        if symptom in df_global.columns:
-            freq = df_global.groupby('Diagnóstico')[symptom].sum().reset_index()
-            freq.columns = ['Diagnóstico', 'Contagem']
-            
-            row = idx // 2 + 1
-            col = idx % 2 + 1
-            
-            fig.add_trace(
-                go.Bar(x=freq['Diagnóstico'], y=freq['Contagem'], 
-                      name=symptom, showlegend=False,
-                      marker_color=COLORS['accent']),
-                row=row, col=col
-            )
-    
-    fig.update_layout(
-        height=300 * rows,
-        plot_bgcolor=COLORS['background'],
-        paper_bgcolor=COLORS['card'],
-        font_color=COLORS['text']
-    )
-    
-    fig.update_xaxes(tickangle=-45)
-    
-    return fig
-
-
-@app.callback(
-    Output('correlation-matrix-graph', 'figure'),
-    Input('tabs', 'value')
-)
-def update_correlation_matrix(tab):
-    """Atualiza matriz de correlação"""
-    load_data_and_models()
-    if tab != 'tab-eda':
-        return go.Figure()
-    
-    # Definir features base na ordem específica
-    base_features = ['Idade', 'Gênero', 'Temperatura (°C)', 'Umidade', 'Velocidade do Vento (km/h)']
-    
-    # Verificar quais features base existem no dataset
-    available_base = [f for f in base_features if f in df_global.columns]
-    
-    # Selecionar top 10 features adicionais
-    if has_feature_importances():
-        # Usar feature importance se disponível
-        # Excluir as features base da seleção
-        feature_importance_filtered = classifier.feature_importances[~classifier.feature_importances.index.isin(base_features)]
-        top_additional = feature_importance_filtered.head(10).index.tolist()
-    else:
-        # Usar sintomas mais frequentes (sem HIV/AIDS e sem features base)
-        symptom_cols_filtered = [col for col in symptom_cols 
-                                if 'HIV' not in col.upper() 
-                                and 'AIDS' not in col.upper()
-                                and col not in base_features]
-        symptom_sums = df_global[symptom_cols_filtered].sum().sort_values(ascending=False)
-        top_additional = symptom_sums.head(10).index.tolist()
-    
-    # Combinar: features base + top 10 adicionais
-    features_to_correlate = available_base + top_additional
-    
-    # Calcular matriz de correlação
-    corr_matrix = df_global[features_to_correlate].corr()
-    
-    fig = go.Figure(data=go.Heatmap(
-        z=corr_matrix.values,
-        x=corr_matrix.columns,
-        y=corr_matrix.index,
-        colorscale='RdBu_r',
-        zmid=0,
-        text=corr_matrix.values.round(2),
-        texttemplate='%{text}',
-        textfont={"size": 8},
-        colorbar=dict(title='Correlação')
-    ))
-    
-    fig.update_layout(
-        height=600,
-        plot_bgcolor=COLORS['background'],
-        paper_bgcolor=COLORS['card'],
-        font_color=COLORS['text'],
-        xaxis={'side': 'bottom'},
-        yaxis={'side': 'left'}
-    )
-    
-    fig.update_xaxes(tickangle=-45)
-    
-    return fig
-
-
-@app.callback(
-    Output('age-temp-distribution', 'figure'),
-    Input('tabs', 'value')
-)
-def update_age_temp_distribution(tab):
-    """Atualiza gráfico de distribuição etária por faixa de temperatura"""
-    load_data_and_models()
-    if tab != 'tab-eda':
-        return go.Figure()
-    
-    # Criar faixas de temperatura
-    df_temp = df_global.copy()
-    df_temp['Faixa Temperatura'] = pd.cut(
-        df_temp['Temperatura (°C)'],
-        bins=[0, 15, 20, 25, 30, 100],
-        labels=['Muito Baixa (<15°C)', 'Baixa (15-20°C)', 'Média (20-25°C)', 'Alta (25-30°C)', 'Muito Alta (>30°C)']
-    )
-    
-    # Criar faixas etárias
-    df_temp['Faixa Etária'] = pd.cut(
-        df_temp['Idade'],
-        bins=[0, 18, 30, 45, 60, 100],
-        labels=['0-18', '19-30', '31-45', '46-60', '60+']
-    )
-    
-    # Contar distribuição
-    distribution = df_temp.groupby(['Faixa Temperatura', 'Faixa Etária']).size().reset_index(name='Contagem')
-    
-    # Criar gráfico de barras agrupadas
-    fig = go.Figure()
-    
-    faixas_etarias = ['0-18', '19-30', '31-45', '46-60', '60+']
-    colors = [COLORS['primary'], COLORS['primary_light'], COLORS['accent'], COLORS['accent_secondary'], COLORS['secondary']]
-    
-    for i, faixa in enumerate(faixas_etarias):
-        data = distribution[distribution['Faixa Etária'] == faixa]
-        fig.add_trace(go.Bar(
-            x=data['Faixa Temperatura'],
-            y=data['Contagem'],
-            name=faixa,
-            marker_color=colors[i % len(colors)],
-            text=data['Contagem'],
-            textposition='outside'
-        ))
-    
-    fig.update_layout(
-        plot_bgcolor=COLORS['background'],
-        paper_bgcolor=COLORS['card'],
-        font_color=COLORS['text'],
-        xaxis_title='Faixa de Temperatura',
-        yaxis_title='Número de Pacientes',
-        barmode='group',
-        legend=dict(
-            title='Faixa Etária',
-            orientation='h',
-            yanchor='bottom',
-            y=1.02,
-            xanchor='right',
-            x=1
-        ),
-        height=500,
-        margin=dict(t=80)
-    )
-    
-    return fig
-
-
-@app.callback(
-    Output('wind-respiratory-scatter', 'figure'),
-    Input('tabs', 'value')
-)
-def update_wind_respiratory_scatter(tab):
-    """Atualiza scatterplot de regressão: velocidade do vento vs sintomas respiratórios"""
-    load_data_and_models()
-    if tab != 'tab-eda':
-        return go.Figure()
-    
-    # Definir sintomas respiratórios
-    respiratory_symptoms = ['Coriza', 'Tosse', 'Dor de Garganta', 'Congestão Nasal', 
-                           'Dificuldade Respiratória', 'Chiado no Peito']
-    
-    # Filtrar apenas sintomas respiratórios que existem no dataset
-    available_respiratory = [s for s in respiratory_symptoms if s in df_global.columns]
-    
-    if not available_respiratory:
-        # Se não houver sintomas respiratórios específicos, retornar figura vazia
-        fig = go.Figure()
-        fig.add_annotation(
-            text="Sintomas respiratórios não encontrados no dataset",
-            xref="paper", yref="paper",
-            x=0.5, y=0.5, showarrow=False,
-            font=dict(size=14, color=COLORS['text_secondary'])
-        )
-        fig.update_layout(
-            plot_bgcolor=COLORS['background'],
-            paper_bgcolor=COLORS['card']
-        )
-        return fig
-    
-    # Calcular frequência média de sintomas respiratórios por paciente
-    df_scatter = df_global.copy()
-    df_scatter['Freq_Respiratórios'] = df_scatter[available_respiratory].sum(axis=1) / len(available_respiratory)
-    
-    # Criar bins de velocidade do vento para melhor visualização
-    df_scatter['Wind_Bins'] = pd.cut(df_scatter['Velocidade do Vento (km/h)'], bins=20)
-    wind_resp_grouped = df_scatter.groupby('Wind_Bins').agg({
-        'Freq_Respiratórios': 'mean',
-        'Velocidade do Vento (km/h)': 'mean'
-    }).reset_index()
-    
-    # Remover NaN
-    wind_resp_grouped = wind_resp_grouped.dropna()
-    
-    # Calcular regressão linear
-    from numpy import polyfit, poly1d
-    x = wind_resp_grouped['Velocidade do Vento (km/h)'].values
-    y = wind_resp_grouped['Freq_Respiratórios'].values
-    
-    # Coeficientes da regressão
-    coef = polyfit(x, y, 1)
-    poly_func = poly1d(coef)
-    y_pred = poly_func(x)
-    
-    # Calcular R²
-    from numpy import corrcoef
-    correlation_matrix = corrcoef(y, y_pred)
-    r_squared = correlation_matrix[0, 1] ** 2
-    
-    # Criar figura
-    fig = go.Figure()
-    
-    # Adicionar pontos do scatter
-    fig.add_trace(go.Scatter(
-        x=x,
-        y=y,
-        mode='markers',
-        name='Dados',
-        marker=dict(
-            size=10,
-            color=COLORS['primary'],
-            opacity=0.6,
-            line=dict(color='white', width=1)
-        ),
-        hovertemplate='<b>Vento:</b> %{x:.1f} km/h<br><b>Freq. Sintomas:</b> %{y:.2%}<extra></extra>'
-    ))
-    
-    # Adicionar linha de regressão
-    fig.add_trace(go.Scatter(
-        x=x,
-        y=y_pred,
-        mode='lines',
-        name=f'Regressão Linear (R²={r_squared:.3f})',
-        line=dict(
-            color=COLORS['accent'],
-            width=3,
-            dash='dash'
-    ),
-    hovertemplate='<b>Vento:</b> %{x:.1f} km/h<br><b>Taxa estimada:</b> %{y:.2%}<extra></extra>'
-    ))
-    
-    # Adicionar equação da reta
-    equation_text = f'y = {coef[0]:.4f}x + {coef[1]:.4f}<br>R² = {r_squared:.3f}'
-    
-    fig.update_layout(
-        plot_bgcolor=COLORS['background'],
-        paper_bgcolor=COLORS['card'],
-        font_color=COLORS['text'],
-        xaxis_title='Velocidade do Vento (km/h)',
-        yaxis_title='Frequência Média de Sintomas Respiratórios',
-        legend=dict(
-            orientation='h',
-            yanchor='bottom',
-            y=1.02,
-            xanchor='right',
-            x=1
-        ),
-        annotations=[
-            dict(
-                text=equation_text,
-                xref='paper', yref='paper',
-                x=0.05, y=0.95,
-                showarrow=False,
-                bgcolor='rgba(255, 255, 255, 0.1)',
-                bordercolor=COLORS['border'],
-                borderwidth=1,
-                borderpad=10,
-                font=dict(size=12, color=COLORS['text'])
-            )
-        ],
-        height=500
-    )
-    
-    # Formatar eixo Y como percentual
-    fig.update_yaxes(tickformat='.0%')
-    
-    return fig
-
-
-@app.callback(
-    Output('temp-humidity-resp-heatmap', 'figure'),
-    Input('tabs', 'value')
-)
-def update_temp_humidity_resp_heatmap(tab):
-    """Atualiza heatmap Temperatura x Umidade com frequência média de sintomas respiratórios"""
-    load_data_and_models()
-    if tab != 'tab-eda':
-        return go.Figure()
-
-    # Sintomas respiratórios esperados (ajustar conforme colunas reais)
-    respiratory_symptoms = ['Coriza', 'Tosse', 'Dor de Garganta', 'Congestão Nasal',
-                            'Dificuldade Respiratória', 'Chiado no Peito']
-
-    # Filtrar apenas sintomas existentes
-    available_resp = [s for s in respiratory_symptoms if s in df_global.columns]
-    if not available_resp:
-        fig = go.Figure()
-        fig.add_annotation(text='Nenhum sintoma respiratório encontrado no dataset', xref='paper', yref='paper', x=0.5, y=0.5, showarrow=False,
-                           font=dict(size=14, color=COLORS['text_secondary']))
-        fig.update_layout(plot_bgcolor=COLORS['background'], paper_bgcolor=COLORS['card'])
-        return fig
-
-    df_hm = df_global[["Temperatura (°C)", 'Umidade'] + available_resp].copy()
-    df_hm = df_hm.dropna(subset=["Temperatura (°C)", 'Umidade'])
-
-    # Calcular frequência média de sintomas respiratórios por linha (0-1)
-    df_hm['Resp_Freq'] = df_hm[available_resp].sum(axis=1) / len(available_resp)
-
-    # Definir bins para temperatura e umidade
-    temp_bins = 20
-    hum_bins = 20
-    df_hm['temp_bin'] = pd.cut(df_hm['Temperatura (°C)'], bins=temp_bins)
-    df_hm['hum_bin'] = pd.cut(df_hm['Umidade'], bins=hum_bins)
-
-    # Agrupar e calcular média de Resp_Freq por bin
-    grouped = df_hm.groupby(['temp_bin', 'hum_bin'])['Resp_Freq'].mean().reset_index()
-
-    # Criar matrizes para heatmap (z) e labels (x, y)
-    temp_categories = grouped['temp_bin'].cat.categories if hasattr(grouped['temp_bin'], 'cat') else sorted(grouped['temp_bin'].unique())
-    hum_categories = grouped['hum_bin'].cat.categories if hasattr(grouped['hum_bin'], 'cat') else sorted(grouped['hum_bin'].unique())
-
-    z_matrix = np.zeros((len(hum_categories), len(temp_categories)))
-    z_matrix[:] = np.nan
-
-    # Mapear valores para a matriz (y: umidade, x: temperatura)
-    temp_index = {b: i for i, b in enumerate(temp_categories)}
-    hum_index = {b: i for i, b in enumerate(hum_categories)}
-
-    for _, row in grouped.iterrows():
-        t = row['temp_bin']
-        h = row['hum_bin']
-        v = row['Resp_Freq']
-        if pd.isna(v):
-            continue
-        xi = temp_index.get(t, None)
-        yi = hum_index.get(h, None)
-        if xi is not None and yi is not None:
-            z_matrix[yi, xi] = v
-
-    # Rótulos com checkpoint central (média do bin) ao invés de intervalo
-    x_labels = [f"{int((b.left + b.right) / 2)}" for b in temp_categories]
-    y_labels = [f"{round((b.left + b.right) / 2, 2)}" for b in hum_categories]
-
-    # Criar heatmap com escala de cores mais gradual (zero um pouco mais claro que o fundo)
-    fig = go.Figure(data=go.Heatmap(
-        z=z_matrix,
-        x=x_labels,
-        y=y_labels,
-        colorscale=[
-            [0, "#1F0361"],                  # Início: um pouco mais claro que o fundo
-            [0.15, "#351886"],     # Transição rápida para secundária
-            [0.4, COLORS['primary']],        # Primária
-            [0.65, COLORS['primary']],        # Accent
-            [1, COLORS['accent']]  # Máximo: accent secondary
-        ],
-        colorbar=dict(
-            title='Frequência Média',
-            tickfont=dict(color=COLORS['text'])
-        ),
-        zmin=0,
-        zmax=1,
-        hovertemplate='Temp: %{x}°C<br>Umidade: %{y}<br>Freq. Resp.: %{z:.1%}<extra></extra>'
-    ))
-
-    fig.update_layout(
-        plot_bgcolor=COLORS['background'],
-        paper_bgcolor=COLORS['card'],
-        font_color=COLORS['text'],
-        xaxis_title='Temperatura (°C)',
-        yaxis_title='Umidade',
-        height=520,
-        margin=dict(t=60, b=80),
-        xaxis=dict(
-            tickangle=0,           # Sem inclinação
-            tickmode='linear',
-            gridcolor='rgba(255, 255, 255, 0.1)',  # Grade menos opaca
-            showgrid=True,
-            side='bottom'
-        ),
-        yaxis=dict(
-            tickangle=0,           # Sem inclinação
-            tickmode='linear',
-            gridcolor='rgba(255, 255, 255, 0.1)',  # Grade menos opaca
-            showgrid=True
-        )
-    )
-
-    return fig
-
-
-def create_climate_layout():
-    """Layout de análise climática"""
-    return html.Div([
-        html.Div([
-            html.H2('Relação entre Clima e Diagnósticos', style={
-                'color': COLORS['text'], 
-                'marginBottom': '10px',
-                'fontSize': '2em',
-                'fontWeight': '700'
-            }),
-            html.P('Análise da influência das variáveis climáticas nos diferentes diagnósticos', style={
-                'color': COLORS['text_secondary'],
-                'fontSize': '1em',
-                'marginBottom': '30px'
-            })
-        ]),
-        
-        html.Div([
-            create_card([dcc.Graph(id='temp-diagnosis-graph')], 
-                       'Temperatura vs Diagnóstico')
-        ]),
-        
-        html.Div([
-            html.Div([
-                create_card([dcc.Graph(id='humidity-diagnosis-graph')], 
-                           'Umidade vs Diagnóstico')
-            ], style={'width': '48%', 'display': 'inline-block', 'padding': '10px'}),
-            
-            html.Div([
-                create_card([dcc.Graph(id='wind-diagnosis-graph')], 
-                           'Velocidade do Vento vs Diagnóstico')
-            ], style={'width': '48%', 'display': 'inline-block', 'padding': '10px'}),
-        ]),
-    ])
-
-
-@app.callback(
-    Output('temp-diagnosis-graph', 'figure'),
-    Input('tabs', 'value')
-)
-def update_temp_diagnosis(tab):
-    """Atualiza gráfico temperatura vs diagnóstico"""
-    load_data_and_models()
-    if tab != 'tab-eda':
-        return go.Figure()
-    
-    fig = px.box(df_global, x='Diagnóstico', y='Temperatura (°C)',
-                 title='',
-                 color_discrete_sequence=[COLORS['accent']])
-    
-    fig.update_layout(
-        plot_bgcolor=COLORS['background'],
-        paper_bgcolor=COLORS['card'],
-        font_color=COLORS['text'],
-        showlegend=False,
-        xaxis_tickangle=-45,
-        xaxis=dict(gridcolor=COLORS['border']),
-        yaxis=dict(gridcolor=COLORS['border'])
-    )
-    
-    # Atualizar cor das caixas
-    fig.update_traces(
-        marker=dict(color=COLORS['accent'], line=dict(color=COLORS['accent'], width=2)),
-        fillcolor='rgba(240, 147, 251, 0.5)',
-        line=dict(color=COLORS['accent'])
-    )
-    
-    return fig
-
-
-@app.callback(
-    Output('humidity-diagnosis-graph', 'figure'),
-    Input('tabs', 'value')
-)
-def update_humidity_diagnosis(tab):
-    """Atualiza gráfico umidade vs diagnóstico"""
-    load_data_and_models()
-    if tab != 'tab-eda':
-        return go.Figure()
-    
-    fig = px.box(df_global, x='Diagnóstico', y='Umidade',
-                 title='',
-                 color_discrete_sequence=[COLORS['primary']])
-    
-    fig.update_layout(
-        plot_bgcolor=COLORS['background'],
-        paper_bgcolor=COLORS['card'],
-        font_color=COLORS['text'],
-        showlegend=False,
-        xaxis_tickangle=-45,
-        xaxis=dict(gridcolor=COLORS['border']),
-        yaxis=dict(gridcolor=COLORS['border'])
-    )
-    
-    # Atualizar cor das caixas
-    fig.update_traces(
-        marker=dict(color=COLORS['primary'], line=dict(color=COLORS['primary'], width=2)),
-        fillcolor='rgba(102, 126, 234, 0.5)',
-        line=dict(color=COLORS['primary'])
-    )
-    
-    return fig
-
-
-@app.callback(
-    Output('wind-diagnosis-graph', 'figure'),
-    Input('tabs', 'value')
-)
-def update_wind_diagnosis(tab):
-    """Atualiza gráfico vento vs diagnóstico"""
-    load_data_and_models()
-    if tab != 'tab-eda':
-        return go.Figure()
-    
-    fig = px.box(df_global, x='Diagnóstico', y='Velocidade do Vento (km/h)',
-                 title='',
-                 color_discrete_sequence=[COLORS['accent_secondary']])
-    
-    fig.update_layout(
-        plot_bgcolor=COLORS['background'],
-        paper_bgcolor=COLORS['card'],
-        font_color=COLORS['text'],
-        showlegend=False,
-        xaxis_tickangle=-45,
-        xaxis=dict(gridcolor=COLORS['border']),
-        yaxis=dict(gridcolor=COLORS['border'])
-    )
-    
-    # Atualizar cor das caixas
-    fig.update_traces(
-        marker=dict(color=COLORS['accent_secondary'], line=dict(color=COLORS['accent_secondary'], width=2)),
-        fillcolor='rgba(79, 172, 254, 0.5)',
-        line=dict(color=COLORS['accent_secondary'])
-    )
-    
-    return fig
-
-
-@app.callback(
-    Output('symptom-diagnosis-correlation', 'figure'),
-    Input('tabs', 'value')
-)
-def update_symptom_diagnosis_correlation(tab):
-    """Atualiza matriz de correlação sintoma x diagnóstico"""
-    load_data_and_models()
-    if tab != 'tab-eda':
-        return go.Figure()
-    
-    try:
-        print("=== DEBUG: Iniciando matriz de correlação ===")
-        print(f"Total de colunas de sintomas: {len(symptom_cols)}")
-        
-        # Filtrar sintomas (remover HIV/AIDS)
-        symptom_cols_filtered = [col for col in symptom_cols if 'HIV' not in col.upper() and 'AIDS' not in col.upper()]
-        print(f"Sintomas filtrados (sem HIV/AIDS): {len(symptom_cols_filtered)}")
-        
-        if not symptom_cols_filtered:
-            print("ERRO: Nenhum sintoma disponível!")
-            return go.Figure()
-        
-        # Selecionar top 20 sintomas mais frequentes
-        symptom_sums = df_global[symptom_cols_filtered].sum().sort_values(ascending=False)
-        top_symptoms = symptom_sums.head(20).index.tolist()
-        print(f"Top 20 sintomas: {top_symptoms[:5]}...")  # Mostra os 5 primeiros
-        
-        # Criar matriz de correlação: para cada diagnóstico, calcular a proporção de cada sintoma
-        diagnoses = sorted(df_global['Diagnóstico'].unique())
-        print(f"Diagnósticos encontrados: {diagnoses}")
-        
-        correlation_matrix = []
-        
-        for diagnosis in diagnoses:
-            diagnosis_df = df_global[df_global['Diagnóstico'] == diagnosis]
-            print(f"Diagnóstico '{diagnosis}': {len(diagnosis_df)} pacientes")
-            
-            symptom_proportions = []
-            
-            for symptom in top_symptoms:
-                if symptom in diagnosis_df.columns:
-                    # Proporção de pacientes com esse diagnóstico que têm esse sintoma
-                    proportion = diagnosis_df[symptom].mean()
-                    symptom_proportions.append(proportion)
-                else:
-                    symptom_proportions.append(0)
-            
-            print(f"  Proporções (primeiras 5): {symptom_proportions[:5]}")
-            correlation_matrix.append(symptom_proportions)
-        
-        print(f"Matriz criada: {len(correlation_matrix)} linhas x {len(correlation_matrix[0]) if correlation_matrix else 0} colunas")
-        
-        # Formatar nomes dos sintomas
-        symptom_names = [s.replace('_', ' ').title() for s in top_symptoms]
-        
-        # Criar heatmap com escala de cores adequada
-        fig = go.Figure(data=go.Heatmap(
-            z=correlation_matrix,
-            x=symptom_names,
-            y=diagnoses,
-            colorscale='Blues',  # Usar escala de cores padrão do Plotly
-            colorbar=dict(
-                title=dict(
-                    text='Proporção',
-                    side='right'
-                ),
-                tickmode='linear',
-                tick0=0,
-                dtick=0.2,
-                tickfont=dict(color=COLORS['text'])
-            ),
-            hovertemplate='<b>Diagnóstico:</b> %{y}<br><b>Sintoma:</b> %{x}<br><b>Proporção:</b> %{z:.1%}<extra></extra>',
-            zmid=0.5,  # Ponto médio da escala
-            zmin=0,
-            zmax=1
-        ))
-        
-        fig.update_layout(
-            plot_bgcolor=COLORS['background'],
-            paper_bgcolor=COLORS['card'],
-            font_color=COLORS['text'],
-            xaxis_title='Sintomas',
-            yaxis_title='Diagnósticos',
-            xaxis=dict(
-                tickangle=-45,
-                tickfont=dict(size=10),
-                gridcolor=COLORS['border'],
-                showgrid=False
-            ),
-            yaxis=dict(
-                tickfont=dict(size=11),
-                gridcolor=COLORS['border'],
-                showgrid=False
-            ),
-            height=600,
-            margin=dict(l=150, r=100, t=50, b=150)
-        )
-        
-        print("=== DEBUG: Matriz criada com sucesso ===")
-        return fig
-        
-    except Exception as e:
-        print(f"ERRO ao criar matriz de correlação: {e}")
-        import traceback
-        traceback.print_exc()
-        return go.Figure()
-
-
-# ==================== CALLBACKS PARA ANÁLISE UNIVARIADA ====================
-
-@app.callback(
-    Output('age-dist-univariate', 'figure'),
-    Input('tabs', 'value')
-)
-def update_age_dist_univariate(tab):
-    """Atualiza distribuição de idade (univariada)"""
-    load_data_and_models()
-    if tab != 'tab-eda':
-        return go.Figure()
-    
-    fig = px.histogram(df_global, x='Idade', nbins=30,
-                      title='',
-                      color_discrete_sequence=[COLORS['primary']])
-    
-    mean_age = df_global['Idade'].mean()
-    median_age = df_global['Idade'].median()
-    
-    fig.add_vline(x=mean_age, line_dash="dash", line_color=COLORS['accent'],
-                  annotation_text=f"Média: {mean_age:.1f}", annotation_position="top right")
-    fig.add_vline(x=median_age, line_dash="dot", line_color=COLORS['accent_secondary'],
-                  annotation_text=f"Mediana: {median_age:.1f}", annotation_position="bottom right")
-    
-    fig.update_layout(
-        plot_bgcolor=COLORS['background'],
-        paper_bgcolor=COLORS['card'],
-        font_color=COLORS['text'],
-        xaxis_title='Idade (anos)',
-        yaxis_title='Frequência',
-        showlegend=False,
-        xaxis=dict(gridcolor=COLORS['border']),
-        yaxis=dict(gridcolor=COLORS['border'])
-    )
-    
-    return fig
-
-
-@app.callback(
-    Output('gender-dist-univariate', 'figure'),
-    Input('tabs', 'value')
-)
-def update_gender_dist_univariate(tab):
-    """Atualiza distribuição de gênero (univariada)"""
-    load_data_and_models()
-    if tab != 'tab-eda':
-        return go.Figure()
-    
-    gender_counts = df_global['Gênero'].value_counts().reset_index()
-    gender_counts.columns = ['Gênero', 'Contagem']
-    gender_counts['Gênero'] = gender_counts['Gênero'].map({0: 'Feminino', 1: 'Masculino'})
-    
-    fig = px.bar(gender_counts, x='Gênero', y='Contagem',
-                 title='',
-                 color='Gênero',
-                 color_discrete_map={'Feminino': COLORS['accent'], 'Masculino': COLORS['primary']})
-    
-    # Adicionar valores nas barras
-    fig.update_traces(texttemplate='%{y}', textposition='outside')
-    
-    fig.update_layout(
-        plot_bgcolor=COLORS['background'],
-        paper_bgcolor=COLORS['card'],
-        font_color=COLORS['text'],
-        xaxis_title='Gênero',
-        yaxis_title='Contagem',
-        showlegend=False,
-        xaxis=dict(gridcolor=COLORS['border']),
-        yaxis=dict(gridcolor=COLORS['border'])
-    )
-    
-    return fig
-
-
-@app.callback(
-    Output('temp-dist-univariate', 'figure'),
-    Input('tabs', 'value')
-)
-def update_temp_dist_univariate(tab):
-    """Atualiza distribuição de temperatura (univariada)"""
-    load_data_and_models()
-    if tab != 'tab-eda':
-        return go.Figure()
-    
-    fig = px.histogram(df_global, x='Temperatura (°C)', nbins=30,
-                      title='',
-                      color_discrete_sequence=[COLORS['accent']])
-    
-    mean_temp = df_global['Temperatura (°C)'].mean()
-    fig.add_vline(x=mean_temp, line_dash="dash", line_color=COLORS['primary'],
-                  annotation_text=f"Média: {mean_temp:.1f}°C", annotation_position="top right")
-    
-    fig.update_layout(
-        plot_bgcolor=COLORS['background'],
-        paper_bgcolor=COLORS['card'],
-        font_color=COLORS['text'],
-        xaxis_title='Temperatura (°C)',
-        yaxis_title='Frequência',
-        showlegend=False,
-        xaxis=dict(gridcolor=COLORS['border']),
-        yaxis=dict(gridcolor=COLORS['border'])
-    )
-    
-    return fig
-
-
-@app.callback(
-    Output('humidity-dist-univariate', 'figure'),
-    Input('tabs', 'value')
-)
-def update_humidity_dist_univariate(tab):
-    """Atualiza distribuição de umidade (univariada)"""
-    load_data_and_models()
-    if tab != 'tab-eda':
-        return go.Figure()
-    
-    fig = px.histogram(df_global, x='Umidade', nbins=30,
-                      title='',
-                      color_discrete_sequence=[COLORS['primary']])
-    
-    mean_humidity = df_global['Umidade'].mean()
-    fig.add_vline(x=mean_humidity, line_dash="dash", line_color=COLORS['accent'],
-                  annotation_text=f"Média: {mean_humidity:.2f}", annotation_position="top right")
-    
-    fig.update_layout(
-        plot_bgcolor=COLORS['background'],
-        paper_bgcolor=COLORS['card'],
-        font_color=COLORS['text'],
-        xaxis_title='Umidade',
-        yaxis_title='Frequência',
-        showlegend=False,
-        xaxis=dict(gridcolor=COLORS['border']),
-        yaxis=dict(gridcolor=COLORS['border'])
-    )
-    
-    return fig
-
-
-@app.callback(
-    Output('wind-dist-univariate', 'figure'),
-    Input('tabs', 'value')
-)
-def update_wind_dist_univariate(tab):
-    """Atualiza distribuição de velocidade do vento (univariada)"""
-    load_data_and_models()
-    if tab != 'tab-eda':
-        return go.Figure()
-    
-    fig = px.histogram(df_global, x='Velocidade do Vento (km/h)', nbins=30,
-                      title='',
-                      color_discrete_sequence=[COLORS['accent_secondary']])
-    
-    mean_wind = df_global['Velocidade do Vento (km/h)'].mean()
-    fig.add_vline(x=mean_wind, line_dash="dash", line_color=COLORS['primary'],
-                  annotation_text=f"Média: {mean_wind:.1f} km/h", annotation_position="top right")
-    
-    fig.update_layout(
-        plot_bgcolor=COLORS['background'],
-        paper_bgcolor=COLORS['card'],
-        font_color=COLORS['text'],
-        xaxis_title='Velocidade do Vento (km/h)',
-        yaxis_title='Frequência',
-        showlegend=False,
-        xaxis=dict(gridcolor=COLORS['border']),
-        yaxis=dict(gridcolor=COLORS['border'])
-    )
-    
-    return fig
-
-
-def create_symptoms_layout():
-    """Layout de análise de sintomas"""
-    return html.Div([
-        html.Div([
-            html.H2('Análise de Sintomas', style={
-                'color': COLORS['text'], 
-                'marginBottom': '10px',
-                'fontSize': '2em',
-                'fontWeight': '700'
-            }),
-            html.P('Mapeamento detalhado de sintomas e sua relação com diagnósticos', style={
-                'color': COLORS['text_secondary'],
-                'fontSize': '1em',
-                'marginBottom': '30px'
-            })
-        ]),
-        
-        html.Div([
-            create_card([dcc.Graph(id='diagnosis-by-symptom-graph')], 
-                       'Diagnóstico por Sintoma (Top 10 Sintomas)')
-        ]),
-        
-        html.Div([
-            create_card([dcc.Graph(id='symptom-importance-graph')], 
-                       'Top 15 Sintomas por Importância')
-        ]),
-    ])
-
-
-@app.callback(
-    Output('diagnosis-by-symptom-graph', 'figure'),
-    Input('tabs', 'value')
-)
-def update_diagnosis_by_symptom(tab):
-    """Atualiza gráfico de diagnóstico por sintoma (inverso)"""
-    load_data_and_models()
-    if tab != 'tab-eda':
-        return go.Figure()
-    
-    try:
-        # Filtrar HIV/AIDS dos sintomas
-        symptom_cols_filtered = [col for col in symptom_cols if 'HIV' not in col.upper() and 'AIDS' not in col.upper()]
-        
-        # Selecionar top 10 sintomas mais comuns
-        symptom_totals = df_global[symptom_cols_filtered].sum().sort_values(ascending=False).head(10)
-        top_10_symptoms = symptom_totals.index.tolist()
-        
-        # Criar subplots para cada sintoma
-        fig = make_subplots(
-            rows=5, cols=2,
-            subplot_titles=[f'<b>{s}</b>' for s in top_10_symptoms],
-            vertical_spacing=0.1,
-            horizontal_spacing=0.15
-        )
-        
-        # Gradiente de cores moderno (paleta NimbusVita)
-        colors = ['#5559ff', '#7b7fff', '#a4a8ff', '#4facfe', '#00c9a7', 
-                  '#fbbf24', '#f87171', '#4ade80', '#60a5fa', '#a78bfa']
-        
-        for idx, symptom in enumerate(top_10_symptoms):
-            # Contar diagnósticos para pacientes com este sintoma
-            patients_with_symptom = df_global[df_global[symptom] == 1]
-            diagnosis_counts = patients_with_symptom['Diagnóstico'].value_counts()
-            
-            row = idx // 2 + 1
-            col = idx % 2 + 1
-            
-            fig.add_trace(
-                go.Bar(
-                    x=diagnosis_counts.index, 
-                    y=diagnosis_counts.values,
-                    name=symptom,
-                    showlegend=False,
-                    marker=dict(
-                        color=colors[idx % len(colors)],
-                        line=dict(color=COLORS['border'], width=1)
-                    ),
-                    text=diagnosis_counts.values,
-                    textposition='outside',
-                    textfont=dict(size=10, color=COLORS['text']),
-                    hovertemplate='<b>%{x}</b><br>Casos: %{y}<extra></extra>'
-                ),
-                row=row, col=col
-            )
-            
-            # Ajustar ângulo dos labels do eixo x e estilo
-            fig.update_xaxes(
-                tickangle=-45, 
-                row=row, 
-                col=col,
-                gridcolor=COLORS['border'],
-                showgrid=False,
-                tickfont=dict(size=9)
-            )
-            fig.update_yaxes(
-                row=row, 
-                col=col,
-                gridcolor=COLORS['border'],
-                showgrid=True,
-                tickfont=dict(size=9)
-            )
-        
-        fig.update_layout(
-            height=1400,
-            plot_bgcolor=COLORS['background'],
-            paper_bgcolor='rgba(0,0,0,0)',
-            font=dict(family="Inter, sans-serif", color=COLORS['text']),
-            title_text='<b>Distribuição de Diagnósticos por Sintoma</b>',
-            title_x=0.5,
-            title_font=dict(size=18, color=COLORS['text']),
-            margin=dict(t=80, b=60, l=60, r=60)
-        )
-        
-        return fig
-    except Exception as e:
-        print(f"Erro no gráfico de diagnóstico por sintoma: {e}")
-        return go.Figure().add_annotation(
-            text=f"Erro ao gerar gráfico: {str(e)}",
-            xref="paper", yref="paper",
-            x=0.5, y=0.5, showarrow=False,
-            font=dict(size=14, color=COLORS['text'])
-        )
-
-
-@app.callback(
-    Output('symptom-importance-graph', 'figure'),
-    Input('tabs', 'value')
-)
-def update_symptom_importance(tab):
-    """Atualiza gráfico de importância de features do modelo"""
-    try:
-        load_data_and_models()
-        if tab != 'tab-eda':
-            return go.Figure()
-        
-        # Verificar se há feature importances disponíveis
-        if not has_feature_importances():
-            fig = go.Figure()
-            fig.add_annotation(
-                text='⚠️ Feature importances não disponível.<br>Treine o modelo primeiro.',
-                xref='paper', yref='paper',
-                x=0.5, y=0.5,
-                showarrow=False,
-                font=dict(size=16, color=COLORS['text_secondary']),
-                align='center'
-            )
-            fig.update_layout(
-                plot_bgcolor=COLORS['background'],
-                paper_bgcolor=COLORS['card'],
-                height=400
-            )
-            return fig
-        
-        # Pegar top 15 features
-        top_features = classifier.feature_importances.head(15)
-        
-        # Criar gráfico de barras horizontal
-        fig = go.Figure(data=[
-            go.Bar(
-                x=top_features.values,
-                y=top_features.index,
-                orientation='h',
-                marker=dict(
-                    color=top_features.values,
-                    colorscale=[
-                        [0, COLORS['secondary']],
-                        [0.5, COLORS['primary']],
-                        [1, COLORS['accent']]
-                    ],
-                    showscale=False,
-                    line=dict(color=COLORS['border'], width=1)
-                ),
-                hovertemplate='<b>%{y}</b><br>Importância: %{x:.4f}<extra></extra>'
-            )
-        ])
-        
-        fig.update_layout(
-            plot_bgcolor=COLORS['background'],
-            paper_bgcolor=COLORS['card'],
-            font_color=COLORS['text'],
-            xaxis_title='Importância',
-            yaxis_title='',
-            showlegend=False,
-            height=500,
-            margin=dict(l=200, r=40, t=40, b=60),
-            yaxis={'categoryorder': 'total ascending'},
-            xaxis=dict(
-                gridcolor='rgba(255, 255, 255, 0.1)',
-                showgrid=True
-            )
-        )
-        
-        return fig
-        
-    except Exception as e:
-        print(f"Erro no callback symptom-importance: {e}")
-        import traceback
-        traceback.print_exc()
-        fig = go.Figure()
-        fig.add_annotation(
-            text=f'Erro ao gerar gráfico: {str(e)}',
-            xref='paper', yref='paper',
-            x=0.5, y=0.5,
-            showarrow=False,
-            font=dict(size=14, color='#ff6b6b')
-        )
-        fig.update_layout(
-            plot_bgcolor=COLORS['background'],
-            paper_bgcolor=COLORS['card']
-        )
-        return fig
-
-
-# ==================== CALLBACKS DO EXPLORADOR CLIMÁTICO ====================
-
-@app.callback(
-    [Output('filter-stats', 'children'),
-     Output('climate-explorer-graph', 'figure'),
-     Output('climate-correlation-graph', 'figure')],
-    [Input('temp-profile-filter', 'value'),
-     Input('humidity-profile-filter', 'value'),
-     Input('wind-profile-filter', 'value'),
-     Input('gender-filter', 'value'),
-     Input('age-filter', 'value'),
-     Input('view-type-filter', 'value'),
-     Input('tabs', 'value')]
-)
-def update_climate_explorer(temp_profile, humidity_profile, wind_profile, gender, age_group, view_type, tab):
-    """Atualiza explorador interativo de perfis climáticos e demográficos"""
-    load_data_and_models()
-    
-    if tab != 'tab-eda':
-        return html.Div(), go.Figure(), go.Figure()
-    
-    # Aplicar filtros climáticos
-    df_filtered = df_global.copy()
-    filter_conditions = []
-    filter_labels = []
-    
-    # Filtro de Temperatura
-    if temp_profile == 'alto':
-        df_filtered = df_filtered[df_filtered['Temperatura (°C)'] > 26]
-        filter_labels.append('🔥 Temperatura Alta')
-    elif temp_profile == 'medio':
-        df_filtered = df_filtered[(df_filtered['Temperatura (°C)'] >= 16) & (df_filtered['Temperatura (°C)'] <= 26)]
-        filter_labels.append('🌤️ Temperatura Média')
-    elif temp_profile == 'baixo':
-        df_filtered = df_filtered[df_filtered['Temperatura (°C)'] < 16]
-        filter_labels.append('❄️ Temperatura Baixa')
-    
-    # Filtro de Umidade
-    if humidity_profile == 'alto':
-        df_filtered = df_filtered[df_filtered['Umidade'] > 0.75]
-        filter_labels.append('💦 Umidade Alta')
-    elif humidity_profile == 'medio':
-        df_filtered = df_filtered[(df_filtered['Umidade'] >= 0.55) & (df_filtered['Umidade'] <= 0.75)]
-        filter_labels.append('💧 Umidade Média')
-    elif humidity_profile == 'baixo':
-        df_filtered = df_filtered[df_filtered['Umidade'] < 0.55]
-        filter_labels.append('🏜️ Umidade Baixa')
-    
-    # Filtro de Vento
-    if wind_profile == 'alto':
-        df_filtered = df_filtered[df_filtered['Velocidade do Vento (km/h)'] > 15]
-        filter_labels.append('🌪️ Vento Alto')
-    elif wind_profile == 'medio':
-        df_filtered = df_filtered[(df_filtered['Velocidade do Vento (km/h)'] >= 5) & (df_filtered['Velocidade do Vento (km/h)'] <= 15)]
-        filter_labels.append('🍃 Vento Médio')
-    elif wind_profile == 'baixo':
-        df_filtered = df_filtered[df_filtered['Velocidade do Vento (km/h)'] < 5]
-        filter_labels.append('🌿 Vento Baixo')
-    
-    # Filtro de Gênero
-    if gender != 'todos':
-        df_filtered = df_filtered[df_filtered['Gênero'] == gender]
-        filter_labels.append(f'{"👨 Masculino" if gender == 1 else "👩 Feminino"}')
-    
-    # Filtro de Idade
-    if age_group == 'crianca':
-        df_filtered = df_filtered[df_filtered['Idade'] <= 12]
-        filter_labels.append('👶 Crianças')
-    elif age_group == 'adolescente':
-        df_filtered = df_filtered[(df_filtered['Idade'] >= 13) & (df_filtered['Idade'] <= 17)]
-        filter_labels.append('🧒 Adolescentes')
-    elif age_group == 'adulto':
-        df_filtered = df_filtered[(df_filtered['Idade'] >= 18) & (df_filtered['Idade'] <= 59)]
-        filter_labels.append('👨 Adultos')
-    elif age_group == 'idoso':
-        df_filtered = df_filtered[df_filtered['Idade'] >= 60]
-        filter_labels.append('👴 Idosos')
-    
-    # Estatísticas do filtro
-    total_original = len(df_global)
-    total_filtered = len(df_filtered)
-    percent_filtered = (total_filtered / total_original * 100) if total_original > 0 else 0
-    
-    if not filter_labels:
-        filter_labels = ['✨ Sem filtros aplicados']
-    
-    stats_div = html.Div([
-        html.Div([
-            html.Span('📊 Registros: ', style={'fontWeight': '600', 'color': COLORS['text']}),
-            html.Span(f'{total_filtered:,} / {total_original:,} ', style={'color': COLORS['accent'], 'fontSize': '1.1em', 'fontWeight': '700'}),
-            html.Span(f'({percent_filtered:.1f}%)', style={'color': COLORS['text_secondary']})
-        ], style={'marginBottom': '8px'}),
-        html.Div([
-            html.Span('🔍 Filtros ativos: ', style={'fontWeight': '600', 'color': COLORS['text']}),
-            html.Span(' | '.join(filter_labels), style={'color': COLORS['accent_secondary']})
-        ])
-    ])
-    
-    # Gráfico principal: Incidência
-    if view_type == 'diagnosticos':
-        # Contagem de diagnósticos
-        diag_counts = df_filtered['Diagnóstico'].value_counts().reset_index()
-        diag_counts.columns = ['Diagnóstico', 'Contagem']
-        
-        main_fig = go.Figure()
-        main_fig.add_trace(go.Bar(
-            x=diag_counts['Diagnóstico'],
-            y=diag_counts['Contagem'],
-            marker=dict(
-                color=diag_counts['Contagem'],
-                colorscale=[[0, COLORS['primary']], [0.5, COLORS['accent']], [1, COLORS['accent_secondary']]],
-                line=dict(color='white', width=2)
-            ),
-            text=diag_counts['Contagem'],
-            textposition='outside',
-            textfont=dict(size=12, color=COLORS['text'], weight='bold'),
-            hovertemplate='<b>%{x}</b><br>Casos: %{y}<extra></extra>'
-        ))
-        
-        main_fig.update_layout(
-            title=dict(
-                text='<b>Incidência de Diagnósticos no Perfil Selecionado</b>',
-                font=dict(size=16, color=COLORS['text'])
-            ),
-            height=450,
-            plot_bgcolor='rgba(0,0,0,0)',
-            paper_bgcolor='rgba(0,0,0,0)',
-            font=dict(color=COLORS['text'], family='Inter, sans-serif'),
-            xaxis=dict(title='Diagnóstico', gridcolor=COLORS['border'], tickangle=-45),
-            yaxis=dict(title='Número de Casos', gridcolor=COLORS['border']),
-            showlegend=False,
-            margin=dict(t=60, b=100, l=60, r=30)
-        )
-        
-    else:  # sintomas
-        # Top 10 sintomas mais frequentes (excluindo HIV/AIDS)
-        symptom_cols_filtered = [col for col in symptom_cols if 'HIV' not in col.upper() and 'AIDS' not in col.upper()]
-        symptom_sums = df_filtered[symptom_cols_filtered].sum().sort_values(ascending=False).head(10)
-        
-        main_fig = go.Figure()
-        main_fig.add_trace(go.Bar(
-            y=symptom_sums.index,
-            x=symptom_sums.values,
-            orientation='h',
-            marker=dict(
-                color=symptom_sums.values,
-                colorscale=[[0, COLORS['primary']], [0.5, COLORS['accent']], [1, COLORS['accent_secondary']]],
-                line=dict(color='white', width=2)
-            ),
-            text=symptom_sums.values.astype(int),
-            textposition='outside',
-            textfont=dict(size=11, color=COLORS['text'], weight='bold'),
-            hovertemplate='<b>%{y}</b><br>Ocorrências: %{x}<extra></extra>'
-        ))
-        
-        main_fig.update_layout(
-            title=dict(
-                text='<b>Top 10 Sintomas no Perfil Selecionado</b>',
-                font=dict(size=16, color=COLORS['text'])
-            ),
-            height=450,
-            plot_bgcolor='rgba(0,0,0,0)',
-            paper_bgcolor='rgba(0,0,0,0)',
-            font=dict(color=COLORS['text'], family='Inter, sans-serif'),
-            xaxis=dict(title='Número de Ocorrências', gridcolor=COLORS['border']),
-            yaxis=dict(title='Sintoma', gridcolor=COLORS['border']),
-            showlegend=False,
-            margin=dict(t=60, b=60, l=200, r=30)
-        )
-    
-    # Gráfico de correlação (scatter matrix)
-    if view_type == 'diagnosticos':
-        # Correlação entre variáveis climáticas colorido por diagnóstico
-        sample_df = df_filtered.sample(min(500, len(df_filtered))) if len(df_filtered) > 500 else df_filtered
-        
-        corr_fig = go.Figure()
-        
-        for diag in sample_df['Diagnóstico'].unique()[:5]:  # Top 5 diagnósticos
-            df_diag = sample_df[sample_df['Diagnóstico'] == diag]
-            corr_fig.add_trace(go.Scatter(
-                x=df_diag['Temperatura (°C)'],
-                y=df_diag['Umidade'],
-                mode='markers',
-                name=diag,
-                marker=dict(size=8, opacity=0.6),
-                hovertemplate=f'<b>{diag}</b><br>Temp: %{{x:.1f}}°C<br>Umid: %{{y:.2f}}<extra></extra>'
-            ))
-        
-        corr_fig.update_layout(
-            title=dict(
-                text='<b>Temperatura vs Umidade por Diagnóstico</b>',
-                font=dict(size=14, color=COLORS['text'])
-            ),
-            height=450,
-            plot_bgcolor='rgba(0,0,0,0)',
-            paper_bgcolor='rgba(0,0,0,0)',
-            font=dict(color=COLORS['text'], family='Inter, sans-serif'),
-            xaxis=dict(title='Temperatura (°C)', gridcolor=COLORS['border']),
-            yaxis=dict(title='Umidade', gridcolor=COLORS['border']),
-            legend=dict(
-                x=0.02, y=0.98,
-                bgcolor='rgba(30, 33, 57, 0.9)',
-                bordercolor=COLORS['border'],
-                borderwidth=1
-            ),
-            margin=dict(t=50, b=60, l=60, r=30)
-        )
-    else:
-        # Para sintomas, mostrar média de sintomas por faixas climáticas (excluindo HIV/AIDS)
-        symptom_cols_filtered = [col for col in symptom_cols if 'HIV' not in col.upper() and 'AIDS' not in col.upper()]
-        temp_bins = pd.cut(df_filtered['Temperatura (°C)'], bins=5)
-        avg_symptoms = df_filtered.groupby(temp_bins)[symptom_cols_filtered[:10]].mean().mean(axis=1)
-        
-        corr_fig = go.Figure()
-        corr_fig.add_trace(go.Scatter(
-            x=[str(b) for b in avg_symptoms.index],
-            y=avg_symptoms.values,
-            mode='lines+markers',
-            line=dict(color=COLORS['accent'], width=3),
-            marker=dict(size=10, color=COLORS['accent_secondary']),
-            fill='tozeroy',
-            fillcolor='rgba(240, 147, 251, 0.2)',
-            hovertemplate='Faixa: %{x}<br>Média de Sintomas: %{y:.2f}<extra></extra>'
-        ))
-        
-        corr_fig.update_layout(
-            title=dict(
-                text='<b>Média de Sintomas por Faixa de Temperatura</b>',
-                font=dict(size=14, color=COLORS['text'])
-            ),
-            height=450,
-            plot_bgcolor='rgba(0,0,0,0)',
-            paper_bgcolor='rgba(0,0,0,0)',
-            font=dict(color=COLORS['text'], family='Inter, sans-serif'),
-            xaxis=dict(title='Faixa de Temperatura', gridcolor=COLORS['border'], tickangle=-45),
-            yaxis=dict(title='Média de Sintomas', gridcolor=COLORS['border']),
-            showlegend=False,
-            margin=dict(t=50, b=100, l=60, r=30)
-        )
-    
-    return stats_div, main_fig, corr_fig
->>>>>>> 634d0082
 
 
 overview.register_callbacks(app)
@@ -3755,507 +1690,6 @@
 
     return fig
 
-
-# ==================== CALLBACKS PARA PERFIS CLIMÁTICOS ====================
-
-@app.callback(
-    Output('climate-k-info', 'children'),
-    Input('climate-k-slider', 'value')
-)
-def update_climate_k_info(k_value):
-    """Atualiza informação sobre o K selecionado"""
-    return html.Div([
-        html.P(f'✓ Número de perfis climáticos: {k_value}', style={
-            'color': COLORS['text'],
-            'fontSize': '1em',
-            'fontWeight': '600',
-            'margin': '0'
-        }),
-        html.P(f'Os dados serão agrupados em {k_value} perfis climáticos distintos baseados em temperatura, umidade e velocidade do vento.', style={
-            'color': COLORS['text_secondary'],
-            'fontSize': '0.9em',
-            'margin': '10px 0 0 0'
-        })
-    ])
-
-
-def perform_climate_clustering(k):
-    """Executa K-Means nas variáveis climáticas"""
-    from sklearn.cluster import KMeans
-    from sklearn.preprocessing import StandardScaler
-    
-    # Selecionar apenas variáveis climáticas
-    climate_features = ['Temperatura (°C)', 'Umidade', 'Velocidade do Vento (km/h)']
-    
-    # Verificar se as colunas existem
-    missing = [col for col in climate_features if col not in df_global.columns]
-    if missing:
-        raise ValueError(f'Colunas climáticas ausentes: {", ".join(missing)}')
-    
-    # Extrair features e remover NaN
-    X = df_global[climate_features].copy()
-    X = X.dropna()
-    
-    if X.empty:
-        raise ValueError('Nenhum dado climático válido disponível')
-    
-    # Padronizar features
-    scaler = StandardScaler()
-    X_scaled = scaler.fit_transform(X)
-    
-    # Aplicar K-Means
-    kmeans = KMeans(n_clusters=k, random_state=42, n_init=10)
-    labels = kmeans.fit_predict(X_scaled)
-    
-    # Criar DataFrame com resultados
-    result_df = X.copy()
-    result_df['Cluster'] = labels
-    
-    # Adicionar informações do dataset original
-    for col in ['Diagnóstico', 'Idade', 'Gênero']:
-        if col in df_global.columns:
-            result_df[col] = df_global.loc[result_df.index, col]
-    
-    # Calcular centroides em escala original
-    centroids_scaled = kmeans.cluster_centers_
-    centroids = scaler.inverse_transform(centroids_scaled)
-    
-    return result_df, centroids, scaler
-
-
-def get_climate_profile_name(temp, humidity, wind):
-    """Gera nome descritivo do perfil climático baseado nas características"""
-    # Classificar temperatura
-    if temp > 25:
-        temp_desc = "Quente"
-    elif temp > 18:
-        temp_desc = "Ameno"
-    else:
-        temp_desc = "Frio"
-    
-    # Classificar umidade
-    if humidity > 0.7:
-        humid_desc = "Úmido"
-    elif humidity > 0.4:
-        humid_desc = "Moderado"
-    else:
-        humid_desc = "Seco"
-    
-    # Classificar vento
-    if wind > 15:
-        wind_desc = "Ventoso"
-    elif wind > 5:
-        wind_desc = "Brisa Média"
-    else:
-        wind_desc = "Calmo"
-    
-    return f"{temp_desc} e {humid_desc}, {wind_desc}"
-
-
-@app.callback(
-    Output('climate-clusters-3d', 'figure'),
-    [Input('tabs', 'value'),
-     Input('climate-k-slider', 'value')]
-)
-def update_climate_clusters_3d(tab, k_value):
-    """Atualiza visualização 3D dos clusters climáticos"""
-    load_data_and_models()
-    if tab != 'tab-ml':
-        return go.Figure()
-    
-    try:
-        result_df, centroids, _ = perform_climate_clustering(k_value)
-        
-        # Criar gráfico 3D
-        fig = px.scatter_3d(
-            result_df,
-            x='Temperatura (°C)',
-            y='Umidade',
-            z='Velocidade do Vento (km/h)',
-            color='Cluster',
-            hover_data=['Diagnóstico', 'Idade'] if 'Diagnóstico' in result_df.columns else None,
-            color_continuous_scale='Viridis',
-            title=''
-        )
-        
-        # Adicionar centroides
-        for i, centroid in enumerate(centroids):
-            profile_name = get_climate_profile_name(centroid[0], centroid[1], centroid[2])
-            fig.add_trace(go.Scatter3d(
-                x=[centroid[0]],
-                y=[centroid[1]],
-                z=[centroid[2]],
-                mode='markers+text',
-                marker=dict(
-                    size=15,
-                    color='red',
-                    symbol='diamond',
-                    line=dict(color='white', width=2)
-                ),
-                text=[f'C{i}'],
-                textposition='top center',
-                textfont=dict(size=12, color='white', family='Arial Black'),
-                name=f'Centroide {i}: {profile_name}',
-                hovertemplate=f'<b>Perfil {i}: {profile_name}</b><br>' +
-                             f'Temp: {centroid[0]:.1f}°C<br>' +
-                             f'Umidade: {centroid[1]:.2%}<br>' +
-                             f'Vento: {centroid[2]:.1f} km/h<extra></extra>'
-            ))
-        
-        fig.update_layout(
-            plot_bgcolor=COLORS['background'],
-            paper_bgcolor=COLORS['card'],
-            font_color=COLORS['text'],
-            height=650,
-            scene=dict(
-                xaxis=dict(title='Temperatura (°C)', backgroundcolor=COLORS['background']),
-                yaxis=dict(title='Umidade (%)', backgroundcolor=COLORS['background']),
-                zaxis=dict(title='Velocidade do Vento (km/h)', backgroundcolor=COLORS['background']),
-                bgcolor=COLORS['background']
-            ),
-            showlegend=True,
-            legend=dict(
-                orientation='v',
-                yanchor='top',
-                y=1,
-                xanchor='left',
-                x=0,
-                bgcolor='rgba(30, 33, 57, 0.8)',
-                bordercolor=COLORS['border'],
-                borderwidth=1
-            )
-        )
-        
-        return fig
-        
-    except Exception as e:
-        return go.Figure().add_annotation(
-            text=f'Erro ao gerar clusters climáticos: {str(e)}',
-            xref='paper', yref='paper',
-            x=0.5, y=0.5,
-            showarrow=False,
-            font=dict(size=14, color=COLORS['text'])
-        )
-
-
-@app.callback(
-    Output('climate-clusters-2d', 'figure'),
-    [Input('tabs', 'value'),
-     Input('climate-k-slider', 'value')]
-)
-def update_climate_clusters_2d(tab, k_value):
-    """Atualiza visualização 2D (PCA) dos clusters climáticos"""
-    load_data_and_models()
-    if tab != 'tab-ml':
-        return go.Figure()
-    
-    try:
-        from sklearn.decomposition import PCA
-        
-        result_df, centroids, scaler = perform_climate_clustering(k_value)
-        
-        # PCA para 2D
-        climate_features = ['Temperatura (°C)', 'Umidade', 'Velocidade do Vento (km/h)']
-        X = result_df[climate_features].values
-        X_scaled = scaler.transform(X)
-        
-        pca = PCA(n_components=2, random_state=42)
-        X_pca = pca.fit_transform(X_scaled)
-        
-        # Transformar centroides
-        centroids_pca = pca.transform(scaler.transform(centroids))
-        
-        # Criar DataFrame para plotagem
-        plot_df = pd.DataFrame({
-            'PC1': X_pca[:, 0],
-            'PC2': X_pca[:, 1],
-            'Cluster': result_df['Cluster'].astype(str)
-        })
-        
-        if 'Diagnóstico' in result_df.columns:
-            plot_df['Diagnóstico'] = result_df['Diagnóstico'].values
-        
-        # Criar gráfico
-        fig = px.scatter(
-            plot_df,
-            x='PC1',
-            y='PC2',
-            color='Cluster',
-            hover_data=['Diagnóstico'] if 'Diagnóstico' in plot_df.columns else None,
-            color_discrete_sequence=px.colors.qualitative.Set3,
-            title=''
-        )
-        
-        # Adicionar centroides
-        for i, centroid_pca in enumerate(centroids_pca):
-            profile_name = get_climate_profile_name(centroids[i][0], centroids[i][1], centroids[i][2])
-            fig.add_trace(go.Scatter(
-                x=[centroid_pca[0]],
-                y=[centroid_pca[1]],
-                mode='markers+text',
-                marker=dict(
-                    size=18,
-                    color='red',
-                    symbol='star',
-                    line=dict(color='white', width=2)
-                ),
-                text=[f'{i}'],
-                textposition='middle center',
-                textfont=dict(size=10, color='white', family='Arial Black'),
-                name=f'Perfil {i}: {profile_name}',
-                hovertemplate=f'<b>{profile_name}</b><extra></extra>',
-                showlegend=True
-            ))
-        
-        fig.update_layout(
-            plot_bgcolor=COLORS['background'],
-            paper_bgcolor=COLORS['card'],
-            font_color=COLORS['text'],
-            xaxis_title=f'PC1 ({pca.explained_variance_ratio_[0]:.1%} var.)',
-            yaxis_title=f'PC2 ({pca.explained_variance_ratio_[1]:.1%} var.)',
-            height=500,
-            xaxis=dict(gridcolor=COLORS['border']),
-            yaxis=dict(gridcolor=COLORS['border'])
-        )
-        
-        return fig
-        
-    except Exception as e:
-        return go.Figure().add_annotation(
-            text=f'Erro ao gerar PCA 2D: {str(e)}',
-            xref='paper', yref='paper',
-            x=0.5, y=0.5,
-            showarrow=False,
-            font=dict(size=14, color=COLORS['text'])
-        )
-
-
-@app.callback(
-    Output('climate-profiles-radar', 'figure'),
-    [Input('tabs', 'value'),
-     Input('climate-k-slider', 'value')]
-)
-def update_climate_profiles_radar(tab, k_value):
-    """Atualiza gráfico radar com características dos perfis"""
-    load_data_and_models()
-    if tab != 'tab-ml':
-        return go.Figure()
-    
-    try:
-        result_df, centroids, _ = perform_climate_clustering(k_value)
-        
-        # Normalizar centroides para 0-100 para melhor visualização
-        from sklearn.preprocessing import MinMaxScaler
-        scaler = MinMaxScaler(feature_range=(0, 100))
-        centroids_normalized = scaler.fit_transform(centroids)
-        
-        # Criar gráfico radar
-        fig = go.Figure()
-        
-        categories = ['Temperatura', 'Umidade', 'Velocidade do Vento']
-        colors = px.colors.qualitative.Set3[:k_value]
-        
-        for i, (centroid_norm, centroid_orig) in enumerate(zip(centroids_normalized, centroids)):
-            profile_name = get_climate_profile_name(centroid_orig[0], centroid_orig[1], centroid_orig[2])
-            
-            fig.add_trace(go.Scatterpolar(
-                r=list(centroid_norm) + [centroid_norm[0]],  # Fechar o polígono
-                theta=categories + [categories[0]],
-                fill='toself',
-                name=f'Perfil {i}: {profile_name}',
-                line=dict(color=colors[i], width=2),
-                fillcolor=colors[i],
-                opacity=0.4,
-                hovertemplate='<b>%{theta}</b><br>Intensidade: %{r:.1f}<extra></extra>'
-            ))
-        
-        fig.update_layout(
-            polar=dict(
-                bgcolor=COLORS['card'],
-                radialaxis=dict(
-                    visible=True,
-                    range=[0, 100],
-                    tickfont=dict(size=10, color=COLORS['text']),
-                    gridcolor=COLORS['border']
-                ),
-                angularaxis=dict(
-                    tickfont=dict(size=11, color=COLORS['text'], weight='bold'),
-                    gridcolor=COLORS['border']
-                )
-            ),
-            plot_bgcolor=COLORS['background'],
-            paper_bgcolor=COLORS['card'],
-            font=dict(family="Inter, sans-serif", color=COLORS['text']),
-            height=500,
-            showlegend=True,
-            legend=dict(
-                orientation='v',
-                yanchor='top',
-                y=1,
-                xanchor='left',
-                x=1.1,
-                bgcolor='rgba(30, 33, 57, 0.8)',
-                bordercolor=COLORS['border'],
-                borderwidth=1
-            )
-        )
-        
-        return fig
-        
-    except Exception as e:
-        return go.Figure().add_annotation(
-            text=f'Erro ao gerar radar: {str(e)}',
-            xref='paper', yref='paper',
-            x=0.5, y=0.5,
-            showarrow=False,
-            font=dict(size=14, color=COLORS['text'])
-        )
-
-
-@app.callback(
-    Output('climate-profiles-table', 'figure'),
-    [Input('tabs', 'value'),
-     Input('climate-k-slider', 'value')]
-)
-def update_climate_profiles_table(tab, k_value):
-    """Atualiza tabela com descrição dos perfis climáticos"""
-    load_data_and_models()
-    if tab != 'tab-ml':
-        return go.Figure()
-    
-    try:
-        result_df, centroids, _ = perform_climate_clustering(k_value)
-        
-        # Calcular estatísticas de cada cluster
-        table_data = []
-        for i in range(k_value):
-            cluster_data = result_df[result_df['Cluster'] == i]
-            profile_name = get_climate_profile_name(centroids[i][0], centroids[i][1], centroids[i][2])
-            
-            table_data.append({
-                'Perfil': f'{i}',
-                'Nome': profile_name,
-                'Temperatura (°C)': f"{centroids[i][0]:.1f}",
-                'Umidade (%)': f"{centroids[i][1]:.1%}",
-                'Vento (km/h)': f"{centroids[i][2]:.1f}",
-                'N° Pacientes': len(cluster_data)
-            })
-        
-        table_df = pd.DataFrame(table_data)
-        
-        # Criar tabela
-        fig = go.Figure(data=[go.Table(
-            header=dict(
-                values=list(table_df.columns),
-                fill_color=COLORS['primary'],
-                align='center',
-                font=dict(color='white', size=13, family='Inter, sans-serif', weight='bold'),
-                height=40
-            ),
-            cells=dict(
-                values=[table_df[col] for col in table_df.columns],
-                fill_color=[
-                    [COLORS['card'] if i % 2 == 0 else COLORS['card_hover'] for i in range(len(table_df))]
-                ],
-                align=['center'] * len(table_df.columns),
-                font=dict(color=COLORS['text'], size=12, family='Inter, sans-serif'),
-                height=35
-            )
-        )])
-        
-        fig.update_layout(
-            height=max(300, 100 + len(table_df) * 40),
-            plot_bgcolor=COLORS['background'],
-            paper_bgcolor=COLORS['card'],
-            margin=dict(t=10, b=10, l=10, r=10)
-        )
-        
-        return fig
-        
-    except Exception as e:
-        return go.Figure().add_annotation(
-            text=f'Erro ao gerar tabela: {str(e)}',
-            xref='paper', yref='paper',
-            x=0.5, y=0.5,
-            showarrow=False,
-            font=dict(size=14, color=COLORS['text'])
-        )
-
-
-@app.callback(
-    Output('climate-diagnosis-distribution', 'figure'),
-    [Input('tabs', 'value'),
-     Input('climate-k-slider', 'value')]
-)
-def update_climate_diagnosis_distribution(tab, k_value):
-    """Atualiza distribuição de diagnósticos por perfil climático"""
-    load_data_and_models()
-    if tab != 'tab-ml':
-        return go.Figure()
-    
-    try:
-        result_df, centroids, _ = perform_climate_clustering(k_value)
-        
-        if 'Diagnóstico' not in result_df.columns:
-            return go.Figure().add_annotation(
-                text='Coluna "Diagnóstico" não disponível',
-                xref='paper', yref='paper',
-                x=0.5, y=0.5,
-                showarrow=False,
-                font=dict(size=14, color=COLORS['text'])
-            )
-        
-        # Criar labels com nomes dos perfis
-        result_df = result_df.copy()
-        result_df['Perfil'] = result_df['Cluster'].apply(
-            lambda c: f"Perfil {c}: {get_climate_profile_name(centroids[c][0], centroids[c][1], centroids[c][2])}"
-        )
-        
-        # Contar diagnósticos por perfil
-        diagnosis_counts = result_df.groupby(['Perfil', 'Diagnóstico']).size().reset_index(name='Contagem')
-        
-        # Criar gráfico de barras empilhadas
-        fig = px.bar(
-            diagnosis_counts,
-            x='Perfil',
-            y='Contagem',
-            color='Diagnóstico',
-            barmode='stack',
-            color_discrete_sequence=px.colors.qualitative.Set3,
-            title=''
-        )
-        
-        fig.update_layout(
-            plot_bgcolor=COLORS['background'],
-            paper_bgcolor=COLORS['card'],
-            font_color=COLORS['text'],
-            xaxis_title='Perfil Climático',
-            yaxis_title='Número de Pacientes',
-            xaxis_tickangle=-20,
-            height=500,
-            legend=dict(
-                orientation='h',
-                yanchor='bottom',
-                y=1.02,
-                xanchor='right',
-                x=1
-            ),
-            xaxis=dict(gridcolor=COLORS['border']),
-            yaxis=dict(gridcolor=COLORS['border'])
-        )
-        
-        return fig
-        
-    except Exception as e:
-        return go.Figure().add_annotation(
-            text=f'Erro ao gerar distribuição: {str(e)}',
-            xref='paper', yref='paper',
-            x=0.5, y=0.5,
-            showarrow=False,
-            font=dict(size=14, color=COLORS['text'])
-        )
-
-
 @app.callback(
     Output('classification-performance-graph', 'figure'),
     Input('tabs', 'value')
