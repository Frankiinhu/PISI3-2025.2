"""
Dashboard Principal - NimbusVita (Versão Completa com Callbacks)
Análise Exploratória de Doenças Relacionadas ao Clima
"""
import dash
from dash import dcc, html, Input, Output
import plotly.express as px
import plotly.graph_objects as go
from plotly.subplots import make_subplots
import pandas as pd
import numpy as np
import sys
import os
from typing import Tuple

# Adicionar diretório src ao path
sys.path.insert(0, os.path.abspath(os.path.join(os.path.dirname(__file__), '..')))

from src.data_processing.data_loader import DataLoader
from src.data_processing.eda import ExploratoryDataAnalysis
from src.models.classifier import DiagnosisClassifier
from src.models.clustering import DiseaseClusterer

# Variáveis globais que serão carregadas sob demanda
df_global = None
eda_global = None
classifier = None
clusterer = None
loader = None
symptom_cols = []
diagnosis_cols = []
climatic_vars = []

def load_data_and_models():
    """Carrega dados e modelos apenas uma vez"""
    global df_global, eda_global, classifier, clusterer, loader, symptom_cols, diagnosis_cols, climatic_vars
    
    if df_global is not None:
        return  # Já carregado
    
    print("Carregando dados...")
    data_path = os.path.join(os.path.dirname(__file__), '..', 'data', 'DATASET FINAL WRDP.csv')
    loader = DataLoader(data_path)
    df_global = loader.get_clean_data()
    eda_global = ExploratoryDataAnalysis(df_global)
    
    # Obter feature names
    feature_dict = loader.get_feature_names()
    symptom_cols = feature_dict.get('symptoms', [])
    # Compatibilidade: alguns loaders usam 'target' ao invés de 'diagnosis'
    diagnosis_cols = feature_dict.get('diagnosis', []) or [feature_dict.get('target', 'Diagnóstico')]
    climatic_vars = feature_dict.get('climatic', [])
    
    # Carregar modelos localmente (fallback). Preferir uso da API quando disponível.
    print("Carregando modelos locais (fallback)...")
    classifier = DiagnosisClassifier()
    clusterer = DiseaseClusterer()

    try:
        classifier_path = os.path.join(os.path.dirname(__file__), '..', 'models', 'saved_models', 'classifier_model.pkl')
        classifier.load_model(classifier_path)
        print("✓ Classificador local carregado")
    except Exception as e:
        print(f"⚠ Classificador local não carregado: {e}")

    try:
        clusterer_path = os.path.join(os.path.dirname(__file__), '..', 'models', 'saved_models', 'clustering_model.pkl')
        clusterer.load_model(clusterer_path)
        print("✓ Clusterizador local carregado")
    except Exception as e:
        print(f"⚠ Clusterizador local não carregado: {e}")

# Funções auxiliares de verificação
def is_classifier_available():
    """Verifica se o classifier está disponível e carregado"""
    return classifier is not None and hasattr(classifier, 'model') and classifier.model is not None


def has_feature_importances():
    """Verifica se o classifier tem feature importances"""
    return classifier is not None and hasattr(classifier, 'feature_importances') and classifier.feature_importances is not None


def get_cluster_feature_frame() -> pd.DataFrame:
    """Retorna DataFrame ordenado com as features usadas pelo clusterizador."""
    if clusterer is None or getattr(clusterer, 'feature_names', None) is None:
        raise ValueError('Clusterizador indisponível ou sem feature names; execute o treinamento e carregue o modelo salvo.')

    if df_global is None:
        raise ValueError('Dados não carregados; garanta que load_data_and_models() foi executado.')

    numeric_df = df_global.select_dtypes(include=[np.number])
    missing = [col for col in clusterer.feature_names if col not in numeric_df.columns]
    if missing:
        missing_str = ', '.join(missing)
        raise ValueError(f'Colunas ausentes no dataset atual para reconstruir os clusters: {missing_str}')

    return numeric_df.loc[:, clusterer.feature_names]


def get_cluster_features_and_labels() -> Tuple[pd.DataFrame, pd.Series]:
    """Retorna as features numéricas alinhadas e os clusters previstos."""
    if clusterer is None or getattr(clusterer, 'model', None) is None:
        raise ValueError('Clusterizador não carregado; execute o treinamento antes de gerar visualizações.')

    feature_frame = get_cluster_feature_frame()

    try:
        labels = clusterer.predict_cluster(feature_frame.values)
    except ValueError as exc:
        raise ValueError(f'Não foi possível gerar previsões de cluster: {exc}') from exc

    return feature_frame, pd.Series(labels, index=feature_frame.index, name='Cluster')

# Inicializar app
app = dash.Dash(__name__, suppress_callback_exceptions=True)
app.title = "NimbusVita - Análise de Doenças Climáticas"

# CSS customizado para melhorar a aparência
app.index_string = '''
<!DOCTYPE html>
<html>
    <head>
        {%metas%}
        <title>{%title%}</title>
        {%favicon%}
        {%css%}
        <link href="https://fonts.googleapis.com/css2?family=Inter:wght@400;500;600;700&display=swap" rel="stylesheet">
        <style>
            * {
                margin: 0;
                padding: 0;
                box-sizing: border-box;
            }
            
            body {
                font-family: 'Inter', 'Segoe UI', sans-serif;
                -webkit-font-smoothing: antialiased;
                -moz-osx-font-smoothing: grayscale;
            }
            
            /* Animações suaves */
            .stat-card:hover {
                transform: translateY(-5px);
                box-shadow: 0 12px 48px rgba(0,0,0,0.6) !important;
            }
            
            .card-hover:hover {
                transform: translateY(-2px);
                box-shadow: 0 12px 48px rgba(102, 126, 234, 0.3) !important;
            }
            
            /* Estilo para inputs */
            input[type="number"] {
                background-color: rgba(255,255,255,0.05) !important;
                border: 1px solid #2d3250 !important;
                color: #e8eaf6 !important;
                transition: all 0.3s ease;
            }
            
            input[type="number"]:focus {
                border-color: #5559ff !important;
                box-shadow: 0 0 0 3px rgba(85, 89, 255, 0.1) !important;
                outline: none;
            }
            
            /* Estilo para checkboxes */
            input[type="checkbox"] {
                accent-color: #5559ff;
            }
            
            /* Animação do botão */
            button:hover {
                transform: translateY(-2px);
                box-shadow: 0 15px 40px rgba(85, 89, 255, 0.6) !important;
            }
            
            button:active {
                transform: translateY(0);
            }
            
            /* Scrollbar customizada */
            ::-webkit-scrollbar {
                width: 10px;
            }
            
            ::-webkit-scrollbar-track {
                background: #0a0e27;
            }
            
            ::-webkit-scrollbar-thumb {
                background: linear-gradient(135deg, #5559ff 0%, #7b7fff 100%);
                border-radius: 5px;
            }
            
            ::-webkit-scrollbar-thumb:hover {
                background: linear-gradient(135deg, #7b7fff 0%, #a4a8ff 100%);
            }
            
            /* Dropdown styles */
            .Select-control {
                background-color: rgba(255,255,255,0.05) !important;
                border-color: #2d3250 !important;
            }
            
            .Select-menu-outer {
                background-color: #1e2139 !important;
                border: 1px solid #2d3250 !important;
            }
            
            .Select-option {
                background-color: #1e2139 !important;
                color: #e8eaf6 !important;
            }
            
            .Select-option:hover {
                background-color: #252a48 !important;
            }
            
            /* Custom dropdown styles */
            .custom-dropdown .Select-value-label,
            .custom-dropdown .Select-placeholder,
            .custom-dropdown input {
                color: #e8eaf6 !important;
            }
            
            .custom-dropdown .Select-value {
                background-color: rgba(102, 126, 234, 0.2) !important;
                border-color: rgba(102, 126, 234, 0.4) !important;
                color: #e8eaf6 !important;
            }
            
            .custom-dropdown .Select-input input {
                color: #e8eaf6 !important;
            }
            
            /* Estilo para o dropdown do Dash/React-Select */
            div[class*="css-"] input {
                color: #e8eaf6 !important;
            }
            
            div[class*="singleValue"] {
                color: #e8eaf6 !important;
            }
            
            div[class*="placeholder"] {
                color: rgba(232, 234, 246, 0.6) !important;
            }
            
            /* Tabs animation */
            ._dash-undo-redo {
                display: none;
            }
            
            .tab {
                transition: all 0.3s ease;
            }
            
            /* Animações de carregamento */
            @keyframes fadeInUp {
                from {
                    opacity: 0;
                    transform: translateY(30px);
                }
                to {
                    opacity: 1;
                    transform: translateY(0);
                }
            }
            
            @keyframes pulse {
                0%, 100% {
                    opacity: 1;
                }
                50% {
                    opacity: 0.5;
                }
            }
            
            @keyframes shimmer {
                0% {
                    background-position: -1000px 0;
                }
                100% {
                    background-position: 1000px 0;
                }
            }
            
            /* Aplicar animação aos gráficos */
            .js-plotly-plot {
                animation: fadeInUp 0.8s ease-out;
            }
            
            /* Loading spinner personalizado */
            ._dash-loading {
                position: relative;
            }
            
            ._dash-loading::after {
                content: "";
                position: absolute;
                top: 50%;
                left: 50%;
                width: 50px;
                height: 50px;
                margin: -25px 0 0 -25px;
                border: 4px solid rgba(85, 89, 255, 0.3);
                border-top-color: #5559ff;
                border-radius: 50%;
                animation: spin 1s linear infinite;
            }
            
            @keyframes spin {
                to {
                    transform: rotate(360deg);
                }
            }
            
            /* Animação suave para cards */
            [id*="card-"] {
                animation: fadeInUp 0.6s ease-out;
                animation-fill-mode: both;
            }
            
            /* Delay progressivo para múltiplos cards */
            [id*="card-"]:nth-child(1) { animation-delay: 0.1s; }
            [id*="card-"]:nth-child(2) { animation-delay: 0.2s; }
            [id*="card-"]:nth-child(3) { animation-delay: 0.3s; }
            [id*="card-"]:nth-child(4) { animation-delay: 0.4s; }
            
            /* Hover effect aprimorado com escala */
            [id*="card-"]:hover {
                transform: translateY(-5px) scale(1.02);
                transition: all 0.3s cubic-bezier(0.4, 0, 0.2, 1);
            }
            
            /* Skeleton loader para gráficos */
            @keyframes skeletonLoading {
                0% {
                    background-position: -200px 0;
                }
                100% {
                    background-position: calc(200px + 100%) 0;
                }
            }
            
            .skeleton-loader {
                background: linear-gradient(
                    90deg,
                    rgba(85, 89, 255, 0.1) 0%,
                    rgba(85, 89, 255, 0.3) 50%,
                    rgba(85, 89, 255, 0.1) 100%
                );
                background-size: 200px 100%;
                animation: skeletonLoading 1.5s infinite;
                border-radius: 8px;
            }
            
            /* Transições suaves para estado de carregamento */
            .loading-state {
                opacity: 0.6;
                transition: opacity 0.3s ease;
                pointer-events: none;
            }
            
            /* Feedback visual de sucesso */
            @keyframes successPulse {
                0%, 100% {
                    box-shadow: 0 0 0 0 rgba(74, 222, 128, 0.7);
                }
                50% {
                    box-shadow: 0 0 0 20px rgba(74, 222, 128, 0);
                }
            }
            
            .success-feedback {
                animation: successPulse 1s ease-out;
            }
            
            /* Bouncing animation para elementos interativos */
            @keyframes bounce {
                0%, 100% {
                    transform: translateY(0);
                }
                50% {
                    transform: translateY(-10px);
                }
            }
            
            .bounce-animation {
                animation: bounce 2s infinite;
            }
            
            /* Slide in animation */
            @keyframes slideInLeft {
                from {
                    opacity: 0;
                    transform: translateX(-50px);
                }
                to {
                    opacity: 1;
                    transform: translateX(0);
                }
            }
            
            @keyframes slideInRight {
                from {
                    opacity: 0;
                    transform: translateX(50px);
                }
                to {
                    opacity: 1;
                    transform: translateX(0);
                }
            }
            
            .slide-in-left {
                animation: slideInLeft 0.6s ease-out;
            }
            
            .slide-in-right {
                animation: slideInRight 0.6s ease-out;
            }
            
            /* Progress bar animation */
            @keyframes progressBar {
                0% {
                    width: 0%;
                }
                100% {
                    width: 100%;
                }
            }
            
            .progress-bar {
                height: 4px;
                background: linear-gradient(90deg, #5559ff, #7b7fff, #a4a8ff);
                animation: progressBar 2s ease-out;
            }
        </style>
    </head>
    <body>
        {%app_entry%}
        <footer>
            {%config%}
            {%scripts%}
            {%renderer%}
        </footer>
    </body>
</html>
'''

# Cores e estilo - Tema NimbusVita
COLORS = {
    'background': '#0a0e27',
    'background_light': '#1a1f3a',
    'primary': '#5559ff',
    'primary_light': '#7b7fff',
    'primary_dark': '#3d41cc',
    'secondary': '#131829',
    'secondary_light': '#f5d76e',
    'secondary_dark': '#d1974b',
    'text': '#e8eaf6',
    'text_secondary': '#9fa8da',
    'accent': '#a4a8ff',
    'accent_light': '#c4c7ff',
    'accent_secondary': '#4facfe',
    'card': '#1e2139',
    'card_hover': '#252a48',
    'success': '#4ade80',
    'warning': '#fbbf24',
    'error': '#f87171',
    'border': '#2d3250'
}

def metrics_unavailable_figure(message: str = 'Execute o treinamento e salve o modelo para visualizar as métricas registradas.') -> go.Figure:
    """Cria figura padrão quando as métricas não estão disponíveis."""
    fig = go.Figure()
    fig.add_annotation(
        text=message,
        xref='paper', yref='paper',
        x=0.5, y=0.5,
        showarrow=False,
        font=dict(size=16, color=COLORS['text'], family='Inter, sans-serif')
    )
    fig.update_layout(
        plot_bgcolor=COLORS['background'],
        paper_bgcolor=COLORS['card'],
        font=dict(color=COLORS['text'], family='Inter, sans-serif'),
        margin=dict(t=40, b=40, l=40, r=40),
        height=400
    )
    return fig

# Layout principal
app.layout = html.Div(style={
    'backgroundColor': COLORS['background'], 
    'minHeight': '100vh', 
    'fontFamily': "'Inter', 'Segoe UI', 'Roboto', sans-serif",
    'background': f'linear-gradient(135deg, {COLORS["background"]} 0%, {COLORS["background_light"]} 100%)'
}, children=[
    # Header com gradiente
    html.Div(className='header', style={
        'background': f'linear-gradient(135deg, {COLORS["primary"]} 0%, {COLORS["primary_light"]} 100%)',
        'padding': '30px 20px',
        'marginBottom': '30px',
        'boxShadow': '0 10px 30px rgba(0,0,0,0.5)',
        'borderBottom': f'3px solid {COLORS["accent"]}'
    }, children=[
        html.Div(style={'maxWidth': '1400px', 'margin': '0 auto'}, children=[
            html.H1('NimbusVita', 
                    style={
                        'color': 'white', 
                        'textAlign': 'center', 
                        'margin': '0', 
                        'fontSize': '3em',
                        'fontWeight': '700',
                        'letterSpacing': '1px',
                        'textShadow': '2px 2px 4px rgba(0,0,0,0.3)'
                    }),
            html.P('Weather Related Disease Analysis',
                   style={
                       'color': 'rgba(255,255,255,0.95)', 
                       'textAlign': 'center', 
                       'margin': '10px 0 5px 0', 
                       'fontSize': '1.3em',
                       'fontWeight': '500'
                   }),
            html.P('Análise Exploratória de Doenças Relacionadas ao Clima',
                   style={
                       'color': 'rgba(255,255,255,0.85)', 
                       'textAlign': 'center', 
                       'margin': '5px 0 0 0', 
                       'fontSize': '0.95em',
                       'fontWeight': '400'
                   })
        ])
    ]),
    
    # Container para tabs
    html.Div(style={'maxWidth': '1400px', 'margin': '0 auto', 'padding': '0 20px'}, children=[
        # Tabs de navegação com estilo moderno
        dcc.Tabs(id='tabs', value='tab-overview', style={
            'backgroundColor': 'transparent',
            'borderBottom': f'2px solid {COLORS["border"]}'
        }, children=[
            dcc.Tab(label='Visão Geral', value='tab-overview', 
                    style={
                        'color': COLORS['text_secondary'], 
                        'backgroundColor': 'transparent',
                        'border': 'none',
                        'padding': '15px 30px',
                        'fontSize': '1em',
                        'fontWeight': '500',
                        'transition': 'all 0.3s ease'
                    },
                    selected_style={
                        'color': COLORS['accent'], 
                        'backgroundColor': COLORS['card'], 
                        'fontWeight': '600',
                        'borderTop': f'3px solid {COLORS["accent"]}',
                        'borderLeft': 'none',
                        'borderRight': 'none',
                        'borderBottom': 'none',
                        'borderRadius': '8px 8px 0 0'
                    }),
            dcc.Tab(label='Análise Exploratória', value='tab-eda', 
                    style={
                        'color': COLORS['text_secondary'], 
                        'backgroundColor': 'transparent',
                        'border': 'none',
                        'padding': '15px 30px',
                        'fontSize': '1em',
                        'fontWeight': '500'
                    },
                    selected_style={
                        'color': COLORS['accent'], 
                        'backgroundColor': COLORS['card'], 
                        'fontWeight': '600',
                        'borderTop': f'3px solid {COLORS["accent"]}',
                        'borderLeft': 'none',
                        'borderRight': 'none',
                        'borderBottom': 'none',
                        'borderRadius': '8px 8px 0 0'
                    }),
            dcc.Tab(label='Modelos ML', value='tab-ml', 
                    style={
                        'color': COLORS['text_secondary'], 
                        'backgroundColor': 'transparent',
                        'border': 'none',
                        'padding': '15px 30px',
                        'fontSize': '1em',
                        'fontWeight': '500'
                    },
                    selected_style={
                        'color': COLORS['accent'], 
                        'backgroundColor': COLORS['card'], 
                        'fontWeight': '600',
                        'borderTop': f'3px solid {COLORS["accent"]}',
                        'borderLeft': 'none',
                        'borderRight': 'none',
                        'borderBottom': 'none',
                        'borderRadius': '8px 8px 0 0'
                    }),
            dcc.Tab(label='Pipeline de Treinamento', value='tab-pipeline', 
                    style={
                        'color': COLORS['text_secondary'], 
                        'backgroundColor': 'transparent',
                        'border': 'none',
                        'padding': '15px 30px',
                        'fontSize': '1em',
                        'fontWeight': '500'
                    },
                    selected_style={
                        'color': COLORS['accent'], 
                        'backgroundColor': COLORS['card'], 
                        'fontWeight': '600',
                        'borderTop': f'3px solid {COLORS["accent"]}',
                        'borderLeft': 'none',
                        'borderRight': 'none',
                        'borderBottom': 'none',
                        'borderRadius': '8px 8px 0 0'
                    }),
        ]),
        
        # Conteúdo das tabs
        html.Div(id='tabs-content', style={'padding': '30px 0'})
    ])
])


@app.callback(Output('tabs-content', 'children'),
              Input('tabs', 'value'))
def render_content(tab):
    """Renderiza conteúdo baseado na tab selecionada"""
    load_data_and_models()  # Garante que dados estão carregados
    
    if tab == 'tab-overview':
        return create_overview_layout()
    elif tab == 'tab-eda':
        return create_eda_layout()
    elif tab == 'tab-ml':
        return create_ml_layout()
    elif tab == 'tab-pipeline':
        return create_pipeline_layout()


def create_card(children, title=None):
    """Cria um card estilizado com design moderno"""
    content = []
    if title:
        content.append(html.H3(title, style={
            'color': COLORS['text'], 
            'marginBottom': '20px',
            'fontSize': '1.3em',
            'fontWeight': '600',
            'borderBottom': f'2px solid {COLORS["accent"]}',
            'paddingBottom': '10px',
            'background': f'linear-gradient(90deg, {COLORS["accent"]} 0%, transparent 100%)',
            'WebkitBackgroundClip': 'text',
            'WebkitTextFillColor': 'transparent',
            'backgroundClip': 'text'
        }))
    content.extend(children if isinstance(children, list) else [children])
    
    return html.Div(
        content,
        style={
            'backgroundColor': COLORS['card'],
            'padding': '25px',
            'borderRadius': '15px',
            'marginBottom': '25px',
            'boxShadow': '0 8px 32px rgba(0,0,0,0.4)',
            'border': f'1px solid {COLORS["border"]}',
            'transition': 'transform 0.3s ease, box-shadow 0.3s ease',
            'position': 'relative',
            'overflow': 'hidden'
        },
        className='card-hover'
    )


def create_overview_layout():
    """Layout da visão geral"""
    info = eda_global.basic_info()
    
    # Estatísticas básicas com design moderno
    stats_cards = html.Div([
        html.Div([
            html.Div([
                html.Div([
                    html.Div('📊', style={'fontSize': '2.5em', 'marginBottom': '10px'}),
                    html.H4('Total de Registros', style={
                        'color': COLORS['text_secondary'], 
                        'margin': '0', 
                        'fontSize': '0.9em',
                        'fontWeight': '500',
                        'textTransform': 'uppercase',
                        'letterSpacing': '0.5px'
                    }),
                    html.H2(f"{info['shape'][0]:,}", style={
                        'color': COLORS['accent'], 
                        'margin': '15px 0 0 0',
                        'fontSize': '2.5em',
                        'fontWeight': '700',
                        'background': f'linear-gradient(135deg, {COLORS["accent"]} 0%, {COLORS["accent_secondary"]} 100%)',
                        'WebkitBackgroundClip': 'text',
                        'WebkitTextFillColor': 'transparent'
                    }),
                ], style={
                    'background': f'linear-gradient(135deg, {COLORS["card"]} 0%, {COLORS["card_hover"]} 100%)',
                    'padding': '30px 20px', 
                    'borderRadius': '15px', 
                    'textAlign': 'center', 
                    'boxShadow': '0 8px 32px rgba(0,0,0,0.4)',
                    'border': f'1px solid {COLORS["border"]}',
                    'transition': 'transform 0.3s ease, box-shadow 0.3s ease',
                    'cursor': 'pointer'
                })
            ], style={'width': '100%'}, className='stat-card'),
        ], style={'width': '24%', 'display': 'inline-block', 'padding': '10px', 'verticalAlign': 'top'}),
        
        html.Div([
            html.Div([
                html.Div([
                    html.Div('🏥', style={'fontSize': '2.5em', 'marginBottom': '10px'}),
                    html.H4('Diagnósticos Únicos', style={
                        'color': COLORS['text_secondary'], 
                        'margin': '0', 
                        'fontSize': '0.9em',
                        'fontWeight': '500',
                        'textTransform': 'uppercase',
                        'letterSpacing': '0.5px'
                    }),
                    html.H2(f"{df_global['Diagnóstico'].nunique()}", style={
                        'color': COLORS['success'], 
                        'margin': '15px 0 0 0',
                        'fontSize': '2.5em',
                        'fontWeight': '700'
                    }),
                ], style={
                    'background': f'linear-gradient(135deg, {COLORS["card"]} 0%, {COLORS["card_hover"]} 100%)',
                    'padding': '30px 20px', 
                    'borderRadius': '15px',
                    'textAlign': 'center', 
                    'boxShadow': '0 8px 32px rgba(0,0,0,0.4)',
                    'border': f'1px solid {COLORS["border"]}',
                    'transition': 'transform 0.3s ease, box-shadow 0.3s ease',
                    'cursor': 'pointer'
                })
            ], style={'width': '100%'}, className='stat-card'),
        ], style={'width': '24%', 'display': 'inline-block', 'padding': '10px', 'verticalAlign': 'top'}),
        
        html.Div([
            html.Div([
                html.Div([
                    html.Div('📈', style={'fontSize': '2.5em', 'marginBottom': '10px'}),
                    html.H4('Total de Features', style={
                        'color': COLORS['text_secondary'], 
                        'margin': '0', 
                        'fontSize': '0.9em',
                        'fontWeight': '500',
                        'textTransform': 'uppercase',
                        'letterSpacing': '0.5px'
                    }),
                    html.H2(f"{info['shape'][1]}", style={
                        'color': COLORS['primary'], 
                        'margin': '15px 0 0 0',
                        'fontSize': '2.5em',
                        'fontWeight': '700'
                    }),
                ], style={
                    'background': f'linear-gradient(135deg, {COLORS["card"]} 0%, {COLORS["card_hover"]} 100%)',
                    'padding': '30px 20px', 
                    'borderRadius': '15px',
                    'textAlign': 'center', 
                    'boxShadow': '0 8px 32px rgba(0,0,0,0.4)',
                    'border': f'1px solid {COLORS["border"]}',
                    'transition': 'transform 0.3s ease, box-shadow 0.3s ease',
                    'cursor': 'pointer'
                })
            ], style={'width': '100%'}, className='stat-card'),
        ], style={'width': '24%', 'display': 'inline-block', 'padding': '10px', 'verticalAlign': 'top'}),
        
        html.Div([
            html.Div([
                html.Div([
                    html.Div('🔬', style={'fontSize': '2.5em', 'marginBottom': '10px'}),
                    html.H4('Sintomas Analisados', style={
                        'color': COLORS['text_secondary'], 
                        'margin': '0', 
                        'fontSize': '0.9em',
                        'fontWeight': '500',
                        'textTransform': 'uppercase',
                        'letterSpacing': '0.5px'
                    }),
                    html.H2(f"{len(symptom_cols)}", style={
                        'color': COLORS['warning'], 
                        'margin': '15px 0 0 0',
                        'fontSize': '2.5em',
                        'fontWeight': '700'
                    }),
                ], style={
                    'background': f'linear-gradient(135deg, {COLORS["card"]} 0%, {COLORS["card_hover"]} 100%)',
                    'padding': '30px 20px', 
                    'borderRadius': '15px',
                    'textAlign': 'center', 
                    'boxShadow': '0 8px 32px rgba(0,0,0,0.4)',
                    'border': f'1px solid {COLORS["border"]}',
                    'transition': 'transform 0.3s ease, box-shadow 0.3s ease',
                    'cursor': 'pointer'
                })
            ], style={'width': '100%'}, className='stat-card'),
        ], style={'width': '24%', 'display': 'inline-block', 'padding': '10px', 'verticalAlign': 'top'}),
    ], style={'marginBottom': '30px'})
    
    return html.Div([
        html.Div([
            html.H2('Visão Geral do Dataset', style={
                'color': COLORS['text'], 
                'marginBottom': '10px',
                'fontSize': '2em',
                'fontWeight': '700'
            }),
            html.P('Estatísticas e distribuições principais do conjunto de dados', style={
                'color': COLORS['text_secondary'],
                'fontSize': '1em',
                'marginBottom': '30px'
            })
        ]),
        
        stats_cards,
        
        html.Div([
            html.Div([
                create_card([dcc.Graph(id='diagnosis-count-graph')], 'Distribuição de Diagnósticos')
            ], style={'width': '100%', 'padding': '10px'}),
        ]),
        
        html.Div([
            html.Div([
                create_card([dcc.Graph(id='age-distribution-graph')], 'Distribuição de Idade')
            ], style={'width': '48%', 'display': 'inline-block', 'padding': '10px'}),
            
            html.Div([
                create_card([dcc.Graph(id='climate-vars-distribution')], 'Variáveis Climáticas')
            ], style={'width': '48%', 'display': 'inline-block', 'padding': '10px'}),
        ]),
    ])


@app.callback(
    Output('diagnosis-count-graph', 'figure'),
    Input('tabs', 'value')
)
def update_diagnosis_count(tab):
    """Atualiza gráfico de contagem de diagnósticos"""
    load_data_and_models()
    if tab != 'tab-overview':
        return go.Figure()
    
    diag_counts = df_global['Diagnóstico'].value_counts().reset_index()
    diag_counts.columns = ['Diagnóstico', 'Contagem']
    
    fig = px.bar(diag_counts, x='Diagnóstico', y='Contagem',
                 title='',
                 color='Contagem',
                 color_continuous_scale='Blues')
    
    fig.update_layout(
        plot_bgcolor=COLORS['background'],
        paper_bgcolor='rgba(0,0,0,0)',
        font_color=COLORS['text'],
        xaxis_title='Diagnóstico',
        yaxis_title='Número de Casos',
        showlegend=False,
        xaxis_tickangle=-45,
        font=dict(family="Inter, sans-serif", size=12),
        title_font=dict(size=16, color=COLORS['text']),
        xaxis=dict(gridcolor=COLORS['border'], showgrid=True),
        yaxis=dict(gridcolor=COLORS['border'], showgrid=True),
        margin=dict(t=30, b=80, l=60, r=30)
    )
    
    return fig


@app.callback(
    Output('age-distribution-graph', 'figure'),
    Input('tabs', 'value')
)
def update_age_distribution(tab):
    """Atualiza distribuição de idade"""
    load_data_and_models()
    if tab != 'tab-overview':
        return go.Figure()
    
    fig = px.histogram(df_global, x='Idade', nbins=30,
                      title='',
                      color_discrete_sequence=[COLORS['accent']])
    
    mean_age = df_global['Idade'].mean()
    fig.add_vline(x=mean_age, line_dash="dash", line_color="red",
                  annotation_text=f"Média: {mean_age:.1f} anos")
    
    fig.update_layout(
        plot_bgcolor=COLORS['background'],
        paper_bgcolor=COLORS['card'],
        font_color=COLORS['text'],
        xaxis_title='Idade (anos)',
        yaxis_title='Frequência',
        showlegend=False
    )
    
    return fig


@app.callback(
    Output('climate-vars-distribution', 'figure'),
    Input('tabs', 'value')
)
def update_climate_distribution(tab):
    """Atualiza distribuição de variáveis climáticas"""
    load_data_and_models()
    if tab != 'tab-overview':
        return go.Figure()
    
    fig = make_subplots(rows=3, cols=1,
                       subplot_titles=climatic_vars)
    
    colors = [COLORS['primary'], COLORS['accent'], '#FF6B6B']
    
    for i, var in enumerate(climatic_vars, 1):
        fig.add_trace(
            go.Histogram(x=df_global[var], name=var, marker_color=colors[i-1]),
            row=i, col=1
        )
    
    fig.update_layout(
        height=600,
        plot_bgcolor=COLORS['background'],
        paper_bgcolor=COLORS['card'],
        font_color=COLORS['text'],
        showlegend=False
    )
    
    return fig


def create_eda_layout():
    """Layout da análise exploratória unificada"""
    return html.Div([
        html.Div([
            html.H2('Análise Exploratória de Dados', style={
                'color': COLORS['text'], 
                'marginBottom': '10px',
                'fontSize': '2em',
                'fontWeight': '700'
            }),
            html.P('Explore correlações e padrões nos dados através de visualizações interativas', style={
                'color': COLORS['text_secondary'],
                'fontSize': '1em',
                'marginBottom': '40px'
            })
        ]),
        
        # ==================== ANÁLISE UNIVARIADA ====================
        html.Div([
            html.H3('📊 Análise Univariada', style={
                'color': COLORS['text'], 
                'marginBottom': '10px',
                'fontSize': '1.8em',
                'fontWeight': '700',
                'borderLeft': f'6px solid {COLORS["accent"]}',
                'paddingLeft': '15px',
                'background': f'linear-gradient(90deg, rgba(240, 147, 251, 0.1) 0%, transparent 100%)'
            }),
            html.P('Análise de distribuição individual de variáveis', style={
                'color': COLORS['text_secondary'],
                'fontSize': '1em',
                'marginBottom': '25px',
                'paddingLeft': '21px'
            })
        ]),
        
        # Gráficos de distribuição individual
        html.Div([
            html.Div([
                create_card([dcc.Graph(id='age-dist-univariate')], 
                           'Distribuição de Idade')
            ], style={'width': '48%', 'display': 'inline-block', 'padding': '10px'}),
            
            html.Div([
                create_card([dcc.Graph(id='gender-dist-univariate')], 
                           'Distribuição de Gênero')
            ], style={'width': '48%', 'display': 'inline-block', 'padding': '10px'}),
        ]),
        
        html.Div([
            html.Div([
                create_card([dcc.Graph(id='temp-dist-univariate')], 
                           'Distribuição de Temperatura')
            ], style={'width': '32%', 'display': 'inline-block', 'padding': '10px'}),
            
            html.Div([
                create_card([dcc.Graph(id='humidity-dist-univariate')], 
                           'Distribuição de Umidade')
            ], style={'width': '32%', 'display': 'inline-block', 'padding': '10px'}),
            
            html.Div([
                create_card([dcc.Graph(id='wind-dist-univariate')], 
                           'Distribuição de Velocidade do Vento')
            ], style={'width': '32%', 'display': 'inline-block', 'padding': '10px'}),
        ]),
        
        # ==================== ANÁLISE BIVARIADA ====================
        html.Div([
            html.H3('🔗 Análise Bivariada', style={
                'color': COLORS['text'], 
                'marginTop': '50px',
                'marginBottom': '10px',
                'fontSize': '1.8em',
                'fontWeight': '700',
                'borderLeft': f'6px solid {COLORS["primary"]}',
                'paddingLeft': '15px',
                'background': f'linear-gradient(90deg, rgba(102, 126, 234, 0.1) 0%, transparent 100%)'
            }),
            html.P('Análise de relações entre pares de variáveis', style={
                'color': COLORS['text_secondary'],
                'fontSize': '1em',
                'marginBottom': '25px',
                'paddingLeft': '21px'
            })
        ]),
        
        # Seção: Clima vs Diagnóstico (Bivariada)
        html.Div([
            html.H4('🌡️ Variáveis Climáticas vs Diagnóstico', style={
                'color': COLORS['text'], 
                'marginBottom': '20px',
                'fontSize': '1.4em',
                'fontWeight': '600',
                'paddingLeft': '10px'
            })
        ]),
        
        html.Div([
            create_card([dcc.Graph(id='temp-diagnosis-graph')], 
                       'Temperatura vs Diagnóstico')
        ]),
        
        html.Div([
            html.Div([
                create_card([dcc.Graph(id='humidity-diagnosis-graph')], 
                           'Umidade vs Diagnóstico')
            ], style={'width': '48%', 'display': 'inline-block', 'padding': '10px'}),
            
            html.Div([
                create_card([dcc.Graph(id='wind-diagnosis-graph')], 
                           'Velocidade do Vento vs Diagnóstico')
            ], style={'width': '48%', 'display': 'inline-block', 'padding': '10px'}),
        ]),
        
        # Seção: Sintomas vs Diagnóstico (Bivariada)
        html.Div([
            html.H4('🩺 Correlação Sintomas vs Diagnóstico', style={
                'color': COLORS['text'], 
                'marginTop': '30px',
                'marginBottom': '20px',
                'fontSize': '1.4em',
                'fontWeight': '600',
                'paddingLeft': '10px'
            }),
            html.P('Matriz de correlação mostrando a relação entre sintomas e diagnósticos', style={
                'color': COLORS['text_secondary'],
                'fontSize': '0.95em',
                'marginBottom': '20px',
                'paddingLeft': '10px'
            })
        ]),
        
        html.Div([
            create_card([dcc.Graph(id='symptom-diagnosis-correlation')], 
                       'Matriz de Correlação: Sintomas x Diagnósticos')
        ]),
        
        html.Div([
            create_card([dcc.Graph(id='correlation-matrix-graph')], 
                       'Matriz de Correlação (Top Features)')
        ]),
        
        html.Div([
            create_card([dcc.Graph(id='age-temp-distribution')], 
                       'Distribuição Etária por Faixa de Temperatura')
        ]),
        
        html.Div([
            create_card([dcc.Graph(id='temp-humidity-resp-heatmap')],
                       'Mapa de Calor: Temperatura x Umidade (Sintomas Respiratórios)')
        ]),
        
        html.Div([
            create_card([dcc.Graph(id='wind-respiratory-scatter')], 
                       'Regressão: Velocidade do Vento vs Sintomas Respiratórios')
        ]),
        
<<<<<<< HEAD
=======
        # Seção: Sintomas vs Diagnóstico (Bivariada)
        html.Div([
            html.H4('🩺 Sintomas vs Diagnóstico', style={
                'color': COLORS['text'], 
                'marginTop': '30px',
                'marginBottom': '20px',
                'fontSize': '1.4em',
                'fontWeight': '600',
                'paddingLeft': '10px'
            })
        ]),
        
        html.Div([
            html.Label('Selecione Sintomas para Análise:', 
                      style={
                          'color': COLORS['text'], 
                          'fontSize': '1em', 
                          'marginBottom': '12px',
                          'display': 'block',
                          'fontWeight': '600'
                      }),
            dcc.Dropdown(
                id='symptom-selector',
                options=[{'label': s, 'value': s} for s in symptom_cols if 'HIV' not in s.upper() and 'AIDS' not in s.upper()][:20],
                value=[s for s in symptom_cols if 'HIV' not in s.upper() and 'AIDS' not in s.upper()][:4],
                multi=True,
                placeholder='Selecione sintomas...',
                style={
                    'backgroundColor': COLORS['secondary'], 
                    'color': COLORS['text'],
                    'borderRadius': '8px'
                }
            )
        ], style={
            'marginBottom': '30px', 
            'padding': '25px', 
            'background': f'linear-gradient(135deg, {COLORS["card"]} 0%, {COLORS["card_hover"]} 100%)',
            'borderRadius': '15px',
            'boxShadow': '0 8px 32px rgba(0,0,0,0.4)',
            'border': f'1px solid {COLORS["border"]}'
        }),
        
        html.Div([
            create_card([dcc.Graph(id='symptom-frequency-graphs')], 
                       'Frequência de Sintomas por Diagnóstico')
        ]),
        
        html.Div([
            create_card([dcc.Graph(id='diagnosis-by-symptom-graph')], 
                       'Diagnóstico por Sintoma (Top 10 Sintomas)')
        ]),
        
        # ==================== ANÁLISE MULTIVARIADA ====================
        html.Div([
            html.H3('🎯 Análise Multivariada', style={
                'color': COLORS['text'], 
                'marginTop': '50px',
                'marginBottom': '10px',
                'fontSize': '1.8em',
                'fontWeight': '700',
                'borderLeft': f'6px solid {COLORS["accent_secondary"]}',
                'paddingLeft': '15px',
                'background': f'linear-gradient(90deg, rgba(79, 172, 254, 0.1) 0%, transparent 100%)'
            }),
            html.P('Análise de relações complexas entre múltiplas variáveis', style={
                'color': COLORS['text_secondary'],
                'fontSize': '1em',
                'marginBottom': '25px',
                'paddingLeft': '21px'
            })
        ]),
        
>>>>>>> ba25835e
        # Explorador Interativo de Perfis Climáticos
        html.Div([
            html.H4('🔍 Explorador Interativo de Perfis Climáticos', style={
                'color': COLORS['text'], 
                'marginTop': '30px',
                'marginBottom': '20px',
                'fontSize': '1.4em',
                'fontWeight': '600',
                'paddingLeft': '10px'
            }),
            html.P('Filtre condições climáticas para observar sintomas e diagnósticos específicos', style={
                'color': COLORS['text_secondary'],
                'fontSize': '0.95em',
                'marginBottom': '20px',
                'paddingLeft': '10px'
            })
        ]),
        
        # Filtros do Explorador
        html.Div([
            html.H5('⚙️ Filtros de Perfil Climático e Demográfico', style={
                'color': COLORS['text'],
                'marginBottom': '20px',
                'fontSize': '1.2em',
                'fontWeight': '600'
            }),
            
            html.Div([
                # Temperatura
                html.Div([
                    html.Label('🌡️ Temperatura', style={
                        'color': COLORS['text'],
                        'fontWeight': '600',
                        'display': 'block',
                        'marginBottom': '8px'
                    }),
                    dcc.Dropdown(
                        id='temp-profile-filter',
                        options=[
                            {'label': '🔥 Alto (>26°C)', 'value': 'alto'},
                            {'label': '🌤️ Médio (16-26°C)', 'value': 'medio'},
                            {'label': '❄️ Baixo (<16°C)', 'value': 'baixo'},
                            {'label': '✨ Todos', 'value': 'todos'}
                        ],
                        value='todos',
                        clearable=False,
                        style={
                            'color': '#e8eaf6',
                            'backgroundColor': COLORS['secondary']
                        },
                        className='custom-dropdown'
                    )
                ], style={'width': '23%', 'display': 'inline-block', 'padding': '10px', 'verticalAlign': 'top'}),
                
                # Umidade
                html.Div([
                    html.Label('💧 Umidade', style={
                        'color': COLORS['text'],
                        'fontWeight': '600',
                        'display': 'block',
                        'marginBottom': '8px'
                    }),
                    dcc.Dropdown(
                        id='humidity-profile-filter',
                        options=[
                            {'label': '💦 Alto (>0.75)', 'value': 'alto'},
                            {'label': '💧 Médio (0.55-0.75)', 'value': 'medio'},
                            {'label': '🏜️ Baixo (<0.55)', 'value': 'baixo'},
                            {'label': '✨ Todos', 'value': 'todos'}
                        ],
                        value='todos',
                        clearable=False,
                        style={
                            'color': '#e8eaf6',
                            'backgroundColor': COLORS['secondary']
                        },
                        className='custom-dropdown'
                    )
                ], style={'width': '23%', 'display': 'inline-block', 'padding': '10px', 'verticalAlign': 'top'}),
                
                # Vento
                html.Div([
                    html.Label('💨 Vento', style={
                        'color': COLORS['text'],
                        'fontWeight': '600',
                        'display': 'block',
                        'marginBottom': '8px'
                    }),
                    dcc.Dropdown(
                        id='wind-profile-filter',
                        options=[
                            {'label': '🌪️ Alto (>15 km/h)', 'value': 'alto'},
                            {'label': '🍃 Médio (5-15 km/h)', 'value': 'medio'},
                            {'label': '🌿 Baixo (<5 km/h)', 'value': 'baixo'},
                            {'label': '✨ Todos', 'value': 'todos'}
                        ],
                        value='todos',
                        clearable=False,
                        style={
                            'color': '#e8eaf6',
                            'backgroundColor': COLORS['secondary']
                        },
                        className='custom-dropdown'
                    )
                ], style={'width': '23%', 'display': 'inline-block', 'padding': '10px', 'verticalAlign': 'top'}),
                
                # Visualizar
                html.Div([
                    html.Label('📊 Visualizar', style={
                        'color': COLORS['text'],
                        'fontWeight': '600',
                        'display': 'block',
                        'marginBottom': '8px'
                    }),
                    dcc.Dropdown(
                        id='view-type-filter',
                        options=[
                            {'label': '🩺 Diagnósticos', 'value': 'diagnosticos'},
                            {'label': '💊 Sintomas (Top 10)', 'value': 'sintomas'}
                        ],
                        value='diagnosticos',
                        clearable=False,
                        style={
                            'color': '#e8eaf6',
                            'backgroundColor': COLORS['secondary']
                        },
                        className='custom-dropdown'
                    )
                ], style={'width': '23%', 'display': 'inline-block', 'padding': '10px', 'verticalAlign': 'top'}),
            ]),
            
            # Filtros demográficos
            html.Div([
                # Gênero
                html.Div([
                    html.Label('👤 Gênero', style={
                        'color': COLORS['text'],
                        'fontWeight': '600',
                        'display': 'block',
                        'marginBottom': '8px'
                    }),
                    dcc.Dropdown(
                        id='gender-filter',
                        options=[
                            {'label': '👨 Masculino', 'value': 1},
                            {'label': '👩 Feminino', 'value': 0},
                            {'label': '✨ Todos', 'value': 'todos'}
                        ],
                        value='todos',
                        clearable=False,
                        style={
                            'color': '#e8eaf6',
                            'backgroundColor': COLORS['secondary']
                        },
                        className='custom-dropdown'
                    )
                ], style={'width': '31%', 'display': 'inline-block', 'padding': '10px', 'verticalAlign': 'top'}),
                
                # Faixa Etária
                html.Div([
                    html.Label('🎂 Faixa Etária', style={
                        'color': COLORS['text'],
                        'fontWeight': '600',
                        'display': 'block',
                        'marginBottom': '8px'
                    }),
                    dcc.Dropdown(
                        id='age-filter',
                        options=[
                            {'label': '👶 Crianças (0-12)', 'value': 'crianca'},
                            {'label': '🧒 Adolescentes (13-17)', 'value': 'adolescente'},
                            {'label': '👨 Adultos (18-59)', 'value': 'adulto'},
                            {'label': '👴 Idosos (60+)', 'value': 'idoso'},
                            {'label': '✨ Todos', 'value': 'todos'}
                        ],
                        value='todos',
                        clearable=False,
                        style={
                            'color': '#e8eaf6',
                            'backgroundColor': COLORS['secondary']
                        },
                        className='custom-dropdown'
                    )
                ], style={'width': '31%', 'display': 'inline-block', 'padding': '10px', 'verticalAlign': 'top'}),
            ], style={'marginTop': '10px'}),
            
            # Estatísticas do filtro
            html.Div(id='filter-stats', style={
                'marginTop': '15px',
                'padding': '15px',
                'backgroundColor': COLORS['background'],
                'borderRadius': '8px',
                'borderLeft': f'4px solid {COLORS["accent"]}'
            })
            
        ], style={
            'marginBottom': '30px',
            'padding': '25px',
            'background': f'linear-gradient(135deg, {COLORS["card"]} 0%, {COLORS["card_hover"]} 100%)',
            'borderRadius': '15px',
            'boxShadow': '0 8px 32px rgba(0,0,0,0.4)',
            'border': f'1px solid {COLORS["border"]}'
        }),
        
        # Gráficos do Explorador
        html.Div([
            create_card([dcc.Graph(id='climate-explorer-graph')], 
                       'Incidência por Perfil Climático')
        ]),
        
        html.Div([
            create_card([dcc.Graph(id='climate-correlation-graph')], 
                       'Correlação com Condições Climáticas')
        ]),
        
        # Distribuição Etária por Temperatura
        html.Div([
            create_card([dcc.Graph(id='age-temp-distribution')], 
                       'Distribuição Etária por Faixa de Temperatura')
        ]),
        
        # Top 15 Sintomas por Importância
        html.Div([
            create_card([dcc.Graph(id='symptom-importance-graph')], 
                       'Top 15 Features por Importância (Modelo de Classificação)')
        ]),
    ])


@app.callback(
    Output('symptom-frequency-graphs', 'figure'),
    [Input('symptom-selector', 'value'),
     Input('tabs', 'value')]
)
def update_symptom_frequency(selected_symptoms, tab):
    """Atualiza gráficos de frequência de sintomas"""
    load_data_and_models()
    if tab != 'tab-eda' or not selected_symptoms:
        return go.Figure()
    
    # Criar subplots
    n_symptoms = len(selected_symptoms)
    rows = (n_symptoms + 1) // 2
    
    fig = make_subplots(
        rows=rows, cols=2,
        subplot_titles=selected_symptoms,
        vertical_spacing=0.15,
        horizontal_spacing=0.1
    )
    
    for idx, symptom in enumerate(selected_symptoms):
        if symptom in df_global.columns:
            freq = df_global.groupby('Diagnóstico')[symptom].sum().reset_index()
            freq.columns = ['Diagnóstico', 'Contagem']
            
            row = idx // 2 + 1
            col = idx % 2 + 1
            
            fig.add_trace(
                go.Bar(x=freq['Diagnóstico'], y=freq['Contagem'], 
                      name=symptom, showlegend=False,
                      marker_color=COLORS['accent']),
                row=row, col=col
            )
    
    fig.update_layout(
        height=300 * rows,
        plot_bgcolor=COLORS['background'],
        paper_bgcolor=COLORS['card'],
        font_color=COLORS['text']
    )
    
    fig.update_xaxes(tickangle=-45)
    
    return fig


@app.callback(
    Output('correlation-matrix-graph', 'figure'),
    Input('tabs', 'value')
)
def update_correlation_matrix(tab):
    """Atualiza matriz de correlação"""
    load_data_and_models()
    if tab != 'tab-eda':
        return go.Figure()
    
    # Definir features base na ordem específica
    base_features = ['Idade', 'Gênero', 'Temperatura (°C)', 'Umidade', 'Velocidade do Vento (km/h)']
    
    # Verificar quais features base existem no dataset
    available_base = [f for f in base_features if f in df_global.columns]
    
    # Selecionar top 10 features adicionais
    if has_feature_importances():
        # Usar feature importance se disponível
        # Excluir as features base da seleção
        feature_importance_filtered = classifier.feature_importances[~classifier.feature_importances.index.isin(base_features)]
        top_additional = feature_importance_filtered.head(10).index.tolist()
    else:
        # Usar sintomas mais frequentes (sem HIV/AIDS e sem features base)
        symptom_cols_filtered = [col for col in symptom_cols 
                                if 'HIV' not in col.upper() 
                                and 'AIDS' not in col.upper()
                                and col not in base_features]
        symptom_sums = df_global[symptom_cols_filtered].sum().sort_values(ascending=False)
        top_additional = symptom_sums.head(10).index.tolist()
    
    # Combinar: features base + top 10 adicionais
    features_to_correlate = available_base + top_additional
    
    # Calcular matriz de correlação
    corr_matrix = df_global[features_to_correlate].corr()
    
    fig = go.Figure(data=go.Heatmap(
        z=corr_matrix.values,
        x=corr_matrix.columns,
        y=corr_matrix.index,
        colorscale='RdBu_r',
        zmid=0,
        text=corr_matrix.values.round(2),
        texttemplate='%{text}',
        textfont={"size": 8},
        colorbar=dict(title='Correlação')
    ))
    
    fig.update_layout(
        height=600,
        plot_bgcolor=COLORS['background'],
        paper_bgcolor=COLORS['card'],
        font_color=COLORS['text'],
        xaxis={'side': 'bottom'},
        yaxis={'side': 'left'}
    )
    
    fig.update_xaxes(tickangle=-45)
    
    return fig


@app.callback(
    Output('age-temp-distribution', 'figure'),
    Input('tabs', 'value')
)
def update_age_temp_distribution(tab):
    """Atualiza gráfico de distribuição etária por faixa de temperatura"""
    load_data_and_models()
    if tab != 'tab-eda':
        return go.Figure()
    
    # Criar faixas de temperatura
    df_temp = df_global.copy()
    df_temp['Faixa Temperatura'] = pd.cut(
        df_temp['Temperatura (°C)'],
        bins=[0, 15, 20, 25, 30, 100],
        labels=['Muito Baixa (<15°C)', 'Baixa (15-20°C)', 'Média (20-25°C)', 'Alta (25-30°C)', 'Muito Alta (>30°C)']
    )
    
    # Criar faixas etárias
    df_temp['Faixa Etária'] = pd.cut(
        df_temp['Idade'],
        bins=[0, 18, 30, 45, 60, 100],
        labels=['0-18', '19-30', '31-45', '46-60', '60+']
    )
    
    # Contar distribuição
    distribution = df_temp.groupby(['Faixa Temperatura', 'Faixa Etária']).size().reset_index(name='Contagem')
    
    # Criar gráfico de barras agrupadas
    fig = go.Figure()
    
    faixas_etarias = ['0-18', '19-30', '31-45', '46-60', '60+']
    colors = [COLORS['primary'], COLORS['primary_light'], COLORS['accent'], COLORS['accent_secondary'], COLORS['secondary']]
    
    for i, faixa in enumerate(faixas_etarias):
        data = distribution[distribution['Faixa Etária'] == faixa]
        fig.add_trace(go.Bar(
            x=data['Faixa Temperatura'],
            y=data['Contagem'],
            name=faixa,
            marker_color=colors[i % len(colors)],
            text=data['Contagem'],
            textposition='outside'
        ))
    
    fig.update_layout(
        plot_bgcolor=COLORS['background'],
        paper_bgcolor=COLORS['card'],
        font_color=COLORS['text'],
        xaxis_title='Faixa de Temperatura',
        yaxis_title='Número de Pacientes',
        barmode='group',
        legend=dict(
            title='Faixa Etária',
            orientation='h',
            yanchor='bottom',
            y=1.02,
            xanchor='right',
            x=1
        ),
        height=500,
        margin=dict(t=80)
    )
    
    return fig


@app.callback(
    Output('wind-respiratory-scatter', 'figure'),
    Input('tabs', 'value')
)
def update_wind_respiratory_scatter(tab):
    """Atualiza scatterplot de regressão: velocidade do vento vs sintomas respiratórios"""
    load_data_and_models()
    if tab != 'tab-eda':
        return go.Figure()
    
    # Definir sintomas respiratórios
    respiratory_symptoms = ['Coriza', 'Tosse', 'Dor de Garganta', 'Congestão Nasal', 
                           'Dificuldade Respiratória', 'Chiado no Peito']
    
    # Filtrar apenas sintomas respiratórios que existem no dataset
    available_respiratory = [s for s in respiratory_symptoms if s in df_global.columns]
    
    if not available_respiratory:
        # Se não houver sintomas respiratórios específicos, retornar figura vazia
        fig = go.Figure()
        fig.add_annotation(
            text="Sintomas respiratórios não encontrados no dataset",
            xref="paper", yref="paper",
            x=0.5, y=0.5, showarrow=False,
            font=dict(size=14, color=COLORS['text_secondary'])
        )
        fig.update_layout(
            plot_bgcolor=COLORS['background'],
            paper_bgcolor=COLORS['card']
        )
        return fig
    
    # Calcular frequência média de sintomas respiratórios por paciente
    df_scatter = df_global.copy()
    df_scatter['Freq_Respiratórios'] = df_scatter[available_respiratory].sum(axis=1) / len(available_respiratory)
    
    # Criar bins de velocidade do vento para melhor visualização
    df_scatter['Wind_Bins'] = pd.cut(df_scatter['Velocidade do Vento (km/h)'], bins=20)
    wind_resp_grouped = df_scatter.groupby('Wind_Bins').agg({
        'Freq_Respiratórios': 'mean',
        'Velocidade do Vento (km/h)': 'mean'
    }).reset_index()
    
    # Remover NaN
    wind_resp_grouped = wind_resp_grouped.dropna()
    
    # Calcular regressão linear
    from numpy import polyfit, poly1d
    x = wind_resp_grouped['Velocidade do Vento (km/h)'].values
    y = wind_resp_grouped['Freq_Respiratórios'].values
    
    # Coeficientes da regressão
    coef = polyfit(x, y, 1)
    poly_func = poly1d(coef)
    y_pred = poly_func(x)
    
    # Calcular R²
    from numpy import corrcoef
    correlation_matrix = corrcoef(y, y_pred)
    r_squared = correlation_matrix[0, 1] ** 2
    
    # Criar figura
    fig = go.Figure()
    
    # Adicionar pontos do scatter
    fig.add_trace(go.Scatter(
        x=x,
        y=y,
        mode='markers',
        name='Dados',
        marker=dict(
            size=10,
            color=COLORS['primary'],
            opacity=0.6,
            line=dict(color='white', width=1)
        ),
        hovertemplate='<b>Vento:</b> %{x:.1f} km/h<br><b>Freq. Sintomas:</b> %{y:.2%}<extra></extra>'
    ))
    
    # Adicionar linha de regressão
    fig.add_trace(go.Scatter(
        x=x,
        y=y_pred,
        mode='lines',
        name=f'Regressão Linear (R²={r_squared:.3f})',
        line=dict(
            color=COLORS['accent'],
            width=3,
            dash='dash'
    ),
    hovertemplate='<b>Vento:</b> %{x:.1f} km/h<br><b>Taxa estimada:</b> %{y:.2%}<extra></extra>'
    ))
    
    # Adicionar equação da reta
    equation_text = f'y = {coef[0]:.4f}x + {coef[1]:.4f}<br>R² = {r_squared:.3f}'
    
    fig.update_layout(
        plot_bgcolor=COLORS['background'],
        paper_bgcolor=COLORS['card'],
        font_color=COLORS['text'],
        xaxis_title='Velocidade do Vento (km/h)',
        yaxis_title='Frequência Média de Sintomas Respiratórios',
        legend=dict(
            orientation='h',
            yanchor='bottom',
            y=1.02,
            xanchor='right',
            x=1
        ),
        annotations=[
            dict(
                text=equation_text,
                xref='paper', yref='paper',
                x=0.05, y=0.95,
                showarrow=False,
                bgcolor='rgba(255, 255, 255, 0.1)',
                bordercolor=COLORS['border'],
                borderwidth=1,
                borderpad=10,
                font=dict(size=12, color=COLORS['text'])
            )
        ],
        height=500
    )
    
    # Formatar eixo Y como percentual
    fig.update_yaxes(tickformat='.0%')
    
    return fig


@app.callback(
    Output('temp-humidity-resp-heatmap', 'figure'),
    Input('tabs', 'value')
)
def update_temp_humidity_resp_heatmap(tab):
    """Atualiza heatmap Temperatura x Umidade com frequência média de sintomas respiratórios"""
    load_data_and_models()
    if tab != 'tab-eda':
        return go.Figure()

    # Sintomas respiratórios esperados (ajustar conforme colunas reais)
    respiratory_symptoms = ['Coriza', 'Tosse', 'Dor de Garganta', 'Congestão Nasal',
                            'Dificuldade Respiratória', 'Chiado no Peito']

    # Filtrar apenas sintomas existentes
    available_resp = [s for s in respiratory_symptoms if s in df_global.columns]
    if not available_resp:
        fig = go.Figure()
        fig.add_annotation(text='Nenhum sintoma respiratório encontrado no dataset', xref='paper', yref='paper', x=0.5, y=0.5, showarrow=False,
                           font=dict(size=14, color=COLORS['text_secondary']))
        fig.update_layout(plot_bgcolor=COLORS['background'], paper_bgcolor=COLORS['card'])
        return fig

    df_hm = df_global[["Temperatura (°C)", 'Umidade'] + available_resp].copy()
    df_hm = df_hm.dropna(subset=["Temperatura (°C)", 'Umidade'])

    # Calcular frequência média de sintomas respiratórios por linha (0-1)
    df_hm['Resp_Freq'] = df_hm[available_resp].sum(axis=1) / len(available_resp)

    # Definir bins para temperatura e umidade
    temp_bins = 20
    hum_bins = 20
    df_hm['temp_bin'] = pd.cut(df_hm['Temperatura (°C)'], bins=temp_bins)
    df_hm['hum_bin'] = pd.cut(df_hm['Umidade'], bins=hum_bins)

    # Agrupar e calcular média de Resp_Freq por bin
    grouped = df_hm.groupby(['temp_bin', 'hum_bin'])['Resp_Freq'].mean().reset_index()

    # Criar matrizes para heatmap (z) e labels (x, y)
    temp_categories = grouped['temp_bin'].cat.categories if hasattr(grouped['temp_bin'], 'cat') else sorted(grouped['temp_bin'].unique())
    hum_categories = grouped['hum_bin'].cat.categories if hasattr(grouped['hum_bin'], 'cat') else sorted(grouped['hum_bin'].unique())

    z_matrix = np.zeros((len(hum_categories), len(temp_categories)))
    z_matrix[:] = np.nan

    # Mapear valores para a matriz (y: umidade, x: temperatura)
    temp_index = {b: i for i, b in enumerate(temp_categories)}
    hum_index = {b: i for i, b in enumerate(hum_categories)}

    for _, row in grouped.iterrows():
        t = row['temp_bin']
        h = row['hum_bin']
        v = row['Resp_Freq']
        if pd.isna(v):
            continue
        xi = temp_index.get(t, None)
        yi = hum_index.get(h, None)
        if xi is not None and yi is not None:
            z_matrix[yi, xi] = v

    # Rótulos com checkpoint central (média do bin) ao invés de intervalo
    x_labels = [f"{int((b.left + b.right) / 2)}" for b in temp_categories]
    y_labels = [f"{round((b.left + b.right) / 2, 2)}" for b in hum_categories]

    # Criar heatmap com escala de cores mais gradual (zero um pouco mais claro que o fundo)
    fig = go.Figure(data=go.Heatmap(
        z=z_matrix,
        x=x_labels,
        y=y_labels,
        colorscale=[
            [0, "#1F0361"],                  # Início: um pouco mais claro que o fundo
            [0.15, "#351886"],     # Transição rápida para secundária
            [0.4, COLORS['primary']],        # Primária
            [0.65, COLORS['primary']],        # Accent
            [1, COLORS['accent']]  # Máximo: accent secondary
        ],
        colorbar=dict(
            title='Frequência Média',
            tickfont=dict(color=COLORS['text'])
        ),
        zmin=0,
        zmax=1,
        hovertemplate='Temp: %{x}°C<br>Umidade: %{y}<br>Freq. Resp.: %{z:.1%}<extra></extra>'
    ))

    fig.update_layout(
        plot_bgcolor=COLORS['background'],
        paper_bgcolor=COLORS['card'],
        font_color=COLORS['text'],
        xaxis_title='Temperatura (°C)',
        yaxis_title='Umidade',
        height=520,
        margin=dict(t=60, b=80),
        xaxis=dict(
            tickangle=0,           # Sem inclinação
            tickmode='linear',
            gridcolor='rgba(255, 255, 255, 0.1)',  # Grade menos opaca
            showgrid=True,
            side='bottom'
        ),
        yaxis=dict(
            tickangle=0,           # Sem inclinação
            tickmode='linear',
            gridcolor='rgba(255, 255, 255, 0.1)',  # Grade menos opaca
            showgrid=True
        )
    )

    return fig


def create_climate_layout():
    """Layout de análise climática"""
    return html.Div([
        html.Div([
            html.H2('Relação entre Clima e Diagnósticos', style={
                'color': COLORS['text'], 
                'marginBottom': '10px',
                'fontSize': '2em',
                'fontWeight': '700'
            }),
            html.P('Análise da influência das variáveis climáticas nos diferentes diagnósticos', style={
                'color': COLORS['text_secondary'],
                'fontSize': '1em',
                'marginBottom': '30px'
            })
        ]),
        
        html.Div([
            create_card([dcc.Graph(id='temp-diagnosis-graph')], 
                       'Temperatura vs Diagnóstico')
        ]),
        
        html.Div([
            html.Div([
                create_card([dcc.Graph(id='humidity-diagnosis-graph')], 
                           'Umidade vs Diagnóstico')
            ], style={'width': '48%', 'display': 'inline-block', 'padding': '10px'}),
            
            html.Div([
                create_card([dcc.Graph(id='wind-diagnosis-graph')], 
                           'Velocidade do Vento vs Diagnóstico')
            ], style={'width': '48%', 'display': 'inline-block', 'padding': '10px'}),
        ]),
    ])


@app.callback(
    Output('temp-diagnosis-graph', 'figure'),
    Input('tabs', 'value')
)
def update_temp_diagnosis(tab):
    """Atualiza gráfico temperatura vs diagnóstico"""
    load_data_and_models()
    if tab != 'tab-eda':
        return go.Figure()
    
    fig = px.box(df_global, x='Diagnóstico', y='Temperatura (°C)',
                 title='',
                 color_discrete_sequence=[COLORS['accent']])
    
    fig.update_layout(
        plot_bgcolor=COLORS['background'],
        paper_bgcolor=COLORS['card'],
        font_color=COLORS['text'],
        showlegend=False,
        xaxis_tickangle=-45,
        xaxis=dict(gridcolor=COLORS['border']),
        yaxis=dict(gridcolor=COLORS['border'])
    )
    
    # Atualizar cor das caixas
    fig.update_traces(
        marker=dict(color=COLORS['accent'], line=dict(color=COLORS['accent'], width=2)),
        fillcolor='rgba(240, 147, 251, 0.5)',
        line=dict(color=COLORS['accent'])
    )
    
    return fig


@app.callback(
    Output('humidity-diagnosis-graph', 'figure'),
    Input('tabs', 'value')
)
def update_humidity_diagnosis(tab):
    """Atualiza gráfico umidade vs diagnóstico"""
    load_data_and_models()
    if tab != 'tab-eda':
        return go.Figure()
    
    fig = px.box(df_global, x='Diagnóstico', y='Umidade',
                 title='',
                 color_discrete_sequence=[COLORS['primary']])
    
    fig.update_layout(
        plot_bgcolor=COLORS['background'],
        paper_bgcolor=COLORS['card'],
        font_color=COLORS['text'],
        showlegend=False,
        xaxis_tickangle=-45,
        xaxis=dict(gridcolor=COLORS['border']),
        yaxis=dict(gridcolor=COLORS['border'])
    )
    
    # Atualizar cor das caixas
    fig.update_traces(
        marker=dict(color=COLORS['primary'], line=dict(color=COLORS['primary'], width=2)),
        fillcolor='rgba(102, 126, 234, 0.5)',
        line=dict(color=COLORS['primary'])
    )
    
    return fig


@app.callback(
    Output('wind-diagnosis-graph', 'figure'),
    Input('tabs', 'value')
)
def update_wind_diagnosis(tab):
    """Atualiza gráfico vento vs diagnóstico"""
    load_data_and_models()
    if tab != 'tab-eda':
        return go.Figure()
    
    fig = px.box(df_global, x='Diagnóstico', y='Velocidade do Vento (km/h)',
                 title='',
                 color_discrete_sequence=[COLORS['accent_secondary']])
    
    fig.update_layout(
        plot_bgcolor=COLORS['background'],
        paper_bgcolor=COLORS['card'],
        font_color=COLORS['text'],
        showlegend=False,
        xaxis_tickangle=-45,
        xaxis=dict(gridcolor=COLORS['border']),
        yaxis=dict(gridcolor=COLORS['border'])
    )
    
    # Atualizar cor das caixas
    fig.update_traces(
        marker=dict(color=COLORS['accent_secondary'], line=dict(color=COLORS['accent_secondary'], width=2)),
        fillcolor='rgba(79, 172, 254, 0.5)',
        line=dict(color=COLORS['accent_secondary'])
    )
    
    return fig


@app.callback(
    Output('symptom-diagnosis-correlation', 'figure'),
    Input('tabs', 'value')
)
def update_symptom_diagnosis_correlation(tab):
    """Atualiza matriz de correlação sintoma x diagnóstico"""
    load_data_and_models()
    if tab != 'tab-eda':
        return go.Figure()
    
    try:
        print("=== DEBUG: Iniciando matriz de correlação ===")
        print(f"Total de colunas de sintomas: {len(symptom_cols)}")
        
        # Filtrar sintomas (remover HIV/AIDS)
        symptom_cols_filtered = [col for col in symptom_cols if 'HIV' not in col.upper() and 'AIDS' not in col.upper()]
        print(f"Sintomas filtrados (sem HIV/AIDS): {len(symptom_cols_filtered)}")
        
        if not symptom_cols_filtered:
            print("ERRO: Nenhum sintoma disponível!")
            return go.Figure()
        
        # Selecionar top 20 sintomas mais frequentes
        symptom_sums = df_global[symptom_cols_filtered].sum().sort_values(ascending=False)
        top_symptoms = symptom_sums.head(20).index.tolist()
        print(f"Top 20 sintomas: {top_symptoms[:5]}...")  # Mostra os 5 primeiros
        
        # Criar matriz de correlação: para cada diagnóstico, calcular a proporção de cada sintoma
        diagnoses = sorted(df_global['Diagnóstico'].unique())
        print(f"Diagnósticos encontrados: {diagnoses}")
        
        correlation_matrix = []
        
        for diagnosis in diagnoses:
            diagnosis_df = df_global[df_global['Diagnóstico'] == diagnosis]
            print(f"Diagnóstico '{diagnosis}': {len(diagnosis_df)} pacientes")
            
            symptom_proportions = []
            
            for symptom in top_symptoms:
                if symptom in diagnosis_df.columns:
                    # Proporção de pacientes com esse diagnóstico que têm esse sintoma
                    proportion = diagnosis_df[symptom].mean()
                    symptom_proportions.append(proportion)
                else:
                    symptom_proportions.append(0)
            
            print(f"  Proporções (primeiras 5): {symptom_proportions[:5]}")
            correlation_matrix.append(symptom_proportions)
        
        print(f"Matriz criada: {len(correlation_matrix)} linhas x {len(correlation_matrix[0]) if correlation_matrix else 0} colunas")
        
        # Formatar nomes dos sintomas
        symptom_names = [s.replace('_', ' ').title() for s in top_symptoms]
        
        # Criar heatmap com escala de cores adequada
        fig = go.Figure(data=go.Heatmap(
            z=correlation_matrix,
            x=symptom_names,
            y=diagnoses,
            colorscale='Blues',  # Usar escala de cores padrão do Plotly
            colorbar=dict(
                title=dict(
                    text='Proporção',
                    side='right'
                ),
                tickmode='linear',
                tick0=0,
                dtick=0.2,
                tickfont=dict(color=COLORS['text'])
            ),
            hovertemplate='<b>Diagnóstico:</b> %{y}<br><b>Sintoma:</b> %{x}<br><b>Proporção:</b> %{z:.1%}<extra></extra>',
            zmid=0.5,  # Ponto médio da escala
            zmin=0,
            zmax=1
        ))
        
        fig.update_layout(
            plot_bgcolor=COLORS['background'],
            paper_bgcolor=COLORS['card'],
            font_color=COLORS['text'],
            xaxis_title='Sintomas',
            yaxis_title='Diagnósticos',
            xaxis=dict(
                tickangle=-45,
                tickfont=dict(size=10),
                gridcolor=COLORS['border'],
                showgrid=False
            ),
            yaxis=dict(
                tickfont=dict(size=11),
                gridcolor=COLORS['border'],
                showgrid=False
            ),
            height=600,
            margin=dict(l=150, r=100, t=50, b=150)
        )
        
        print("=== DEBUG: Matriz criada com sucesso ===")
        return fig
        
    except Exception as e:
        print(f"ERRO ao criar matriz de correlação: {e}")
        import traceback
        traceback.print_exc()
        return go.Figure()


# ==================== CALLBACKS PARA ANÁLISE UNIVARIADA ====================

@app.callback(
    Output('age-dist-univariate', 'figure'),
    Input('tabs', 'value')
)
def update_age_dist_univariate(tab):
    """Atualiza distribuição de idade (univariada)"""
    load_data_and_models()
    if tab != 'tab-eda':
        return go.Figure()
    
    fig = px.histogram(df_global, x='Idade', nbins=30,
                      title='',
                      color_discrete_sequence=[COLORS['primary']])
    
    mean_age = df_global['Idade'].mean()
    median_age = df_global['Idade'].median()
    
    fig.add_vline(x=mean_age, line_dash="dash", line_color=COLORS['accent'],
                  annotation_text=f"Média: {mean_age:.1f}", annotation_position="top right")
    fig.add_vline(x=median_age, line_dash="dot", line_color=COLORS['accent_secondary'],
                  annotation_text=f"Mediana: {median_age:.1f}", annotation_position="bottom right")
    
    fig.update_layout(
        plot_bgcolor=COLORS['background'],
        paper_bgcolor=COLORS['card'],
        font_color=COLORS['text'],
        xaxis_title='Idade (anos)',
        yaxis_title='Frequência',
        showlegend=False,
        xaxis=dict(gridcolor=COLORS['border']),
        yaxis=dict(gridcolor=COLORS['border'])
    )
    
    return fig


@app.callback(
    Output('gender-dist-univariate', 'figure'),
    Input('tabs', 'value')
)
def update_gender_dist_univariate(tab):
    """Atualiza distribuição de gênero (univariada)"""
    load_data_and_models()
    if tab != 'tab-eda':
        return go.Figure()
    
    gender_counts = df_global['Gênero'].value_counts().reset_index()
    gender_counts.columns = ['Gênero', 'Contagem']
    gender_counts['Gênero'] = gender_counts['Gênero'].map({0: 'Feminino', 1: 'Masculino'})
    
    fig = px.bar(gender_counts, x='Gênero', y='Contagem',
                 title='',
                 color='Gênero',
                 color_discrete_map={'Feminino': COLORS['accent'], 'Masculino': COLORS['primary']})
    
    # Adicionar valores nas barras
    fig.update_traces(texttemplate='%{y}', textposition='outside')
    
    fig.update_layout(
        plot_bgcolor=COLORS['background'],
        paper_bgcolor=COLORS['card'],
        font_color=COLORS['text'],
        xaxis_title='Gênero',
        yaxis_title='Contagem',
        showlegend=False,
        xaxis=dict(gridcolor=COLORS['border']),
        yaxis=dict(gridcolor=COLORS['border'])
    )
    
    return fig


@app.callback(
    Output('temp-dist-univariate', 'figure'),
    Input('tabs', 'value')
)
def update_temp_dist_univariate(tab):
    """Atualiza distribuição de temperatura (univariada)"""
    load_data_and_models()
    if tab != 'tab-eda':
        return go.Figure()
    
    fig = px.histogram(df_global, x='Temperatura (°C)', nbins=30,
                      title='',
                      color_discrete_sequence=[COLORS['accent']])
    
    mean_temp = df_global['Temperatura (°C)'].mean()
    fig.add_vline(x=mean_temp, line_dash="dash", line_color=COLORS['primary'],
                  annotation_text=f"Média: {mean_temp:.1f}°C", annotation_position="top right")
    
    fig.update_layout(
        plot_bgcolor=COLORS['background'],
        paper_bgcolor=COLORS['card'],
        font_color=COLORS['text'],
        xaxis_title='Temperatura (°C)',
        yaxis_title='Frequência',
        showlegend=False,
        xaxis=dict(gridcolor=COLORS['border']),
        yaxis=dict(gridcolor=COLORS['border'])
    )
    
    return fig


@app.callback(
    Output('humidity-dist-univariate', 'figure'),
    Input('tabs', 'value')
)
def update_humidity_dist_univariate(tab):
    """Atualiza distribuição de umidade (univariada)"""
    load_data_and_models()
    if tab != 'tab-eda':
        return go.Figure()
    
    fig = px.histogram(df_global, x='Umidade', nbins=30,
                      title='',
                      color_discrete_sequence=[COLORS['primary']])
    
    mean_humidity = df_global['Umidade'].mean()
    fig.add_vline(x=mean_humidity, line_dash="dash", line_color=COLORS['accent'],
                  annotation_text=f"Média: {mean_humidity:.2f}", annotation_position="top right")
    
    fig.update_layout(
        plot_bgcolor=COLORS['background'],
        paper_bgcolor=COLORS['card'],
        font_color=COLORS['text'],
        xaxis_title='Umidade',
        yaxis_title='Frequência',
        showlegend=False,
        xaxis=dict(gridcolor=COLORS['border']),
        yaxis=dict(gridcolor=COLORS['border'])
    )
    
    return fig


@app.callback(
    Output('wind-dist-univariate', 'figure'),
    Input('tabs', 'value')
)
def update_wind_dist_univariate(tab):
    """Atualiza distribuição de velocidade do vento (univariada)"""
    load_data_and_models()
    if tab != 'tab-eda':
        return go.Figure()
    
    fig = px.histogram(df_global, x='Velocidade do Vento (km/h)', nbins=30,
                      title='',
                      color_discrete_sequence=[COLORS['accent_secondary']])
    
    mean_wind = df_global['Velocidade do Vento (km/h)'].mean()
    fig.add_vline(x=mean_wind, line_dash="dash", line_color=COLORS['primary'],
                  annotation_text=f"Média: {mean_wind:.1f} km/h", annotation_position="top right")
    
    fig.update_layout(
        plot_bgcolor=COLORS['background'],
        paper_bgcolor=COLORS['card'],
        font_color=COLORS['text'],
        xaxis_title='Velocidade do Vento (km/h)',
        yaxis_title='Frequência',
        showlegend=False,
        xaxis=dict(gridcolor=COLORS['border']),
        yaxis=dict(gridcolor=COLORS['border'])
    )
    
    return fig


def create_symptoms_layout():
    """Layout de análise de sintomas"""
    return html.Div([
        html.Div([
            html.H2('Análise de Sintomas', style={
                'color': COLORS['text'], 
                'marginBottom': '10px',
                'fontSize': '2em',
                'fontWeight': '700'
            }),
            html.P('Mapeamento detalhado de sintomas e sua relação com diagnósticos', style={
                'color': COLORS['text_secondary'],
                'fontSize': '1em',
                'marginBottom': '30px'
            })
        ]),
        
        html.Div([
            create_card([dcc.Graph(id='diagnosis-by-symptom-graph')], 
                       'Diagnóstico por Sintoma (Top 10 Sintomas)')
        ]),
        
        html.Div([
            create_card([dcc.Graph(id='symptom-importance-graph')], 
                       'Top 15 Sintomas por Importância')
        ]),
    ])


@app.callback(
    Output('diagnosis-by-symptom-graph', 'figure'),
    Input('tabs', 'value')
)
def update_diagnosis_by_symptom(tab):
    """Atualiza gráfico de diagnóstico por sintoma (inverso)"""
    load_data_and_models()
    if tab != 'tab-eda':
        return go.Figure()
    
    try:
        # Filtrar HIV/AIDS dos sintomas
        symptom_cols_filtered = [col for col in symptom_cols if 'HIV' not in col.upper() and 'AIDS' not in col.upper()]
        
        # Selecionar top 10 sintomas mais comuns
        symptom_totals = df_global[symptom_cols_filtered].sum().sort_values(ascending=False).head(10)
        top_10_symptoms = symptom_totals.index.tolist()
        
        # Criar subplots para cada sintoma
        fig = make_subplots(
            rows=5, cols=2,
            subplot_titles=[f'<b>{s}</b>' for s in top_10_symptoms],
            vertical_spacing=0.1,
            horizontal_spacing=0.15
        )
        
        # Gradiente de cores moderno (paleta NimbusVita)
        colors = ['#5559ff', '#7b7fff', '#a4a8ff', '#4facfe', '#00c9a7', 
                  '#fbbf24', '#f87171', '#4ade80', '#60a5fa', '#a78bfa']
        
        for idx, symptom in enumerate(top_10_symptoms):
            # Contar diagnósticos para pacientes com este sintoma
            patients_with_symptom = df_global[df_global[symptom] == 1]
            diagnosis_counts = patients_with_symptom['Diagnóstico'].value_counts()
            
            row = idx // 2 + 1
            col = idx % 2 + 1
            
            fig.add_trace(
                go.Bar(
                    x=diagnosis_counts.index, 
                    y=diagnosis_counts.values,
                    name=symptom,
                    showlegend=False,
                    marker=dict(
                        color=colors[idx % len(colors)],
                        line=dict(color=COLORS['border'], width=1)
                    ),
                    text=diagnosis_counts.values,
                    textposition='outside',
                    textfont=dict(size=10, color=COLORS['text']),
                    hovertemplate='<b>%{x}</b><br>Casos: %{y}<extra></extra>'
                ),
                row=row, col=col
            )
            
            # Ajustar ângulo dos labels do eixo x e estilo
            fig.update_xaxes(
                tickangle=-45, 
                row=row, 
                col=col,
                gridcolor=COLORS['border'],
                showgrid=False,
                tickfont=dict(size=9)
            )
            fig.update_yaxes(
                row=row, 
                col=col,
                gridcolor=COLORS['border'],
                showgrid=True,
                tickfont=dict(size=9)
            )
        
        fig.update_layout(
            height=1400,
            plot_bgcolor=COLORS['background'],
            paper_bgcolor='rgba(0,0,0,0)',
            font=dict(family="Inter, sans-serif", color=COLORS['text']),
            title_text='<b>Distribuição de Diagnósticos por Sintoma</b>',
            title_x=0.5,
            title_font=dict(size=18, color=COLORS['text']),
            margin=dict(t=80, b=60, l=60, r=60)
        )
        
        return fig
    except Exception as e:
        print(f"Erro no gráfico de diagnóstico por sintoma: {e}")
        return go.Figure().add_annotation(
            text=f"Erro ao gerar gráfico: {str(e)}",
            xref="paper", yref="paper",
            x=0.5, y=0.5, showarrow=False,
            font=dict(size=14, color=COLORS['text'])
        )


@app.callback(
    Output('symptom-importance-graph', 'figure'),
    Input('tabs', 'value')
)
def update_symptom_importance(tab):
    """Atualiza gráfico de importância de features do modelo"""
    try:
        load_data_and_models()
        if tab != 'tab-eda':
            return go.Figure()
        
        # Verificar se há feature importances disponíveis
        if not has_feature_importances():
            fig = go.Figure()
            fig.add_annotation(
                text='⚠️ Feature importances não disponível.<br>Treine o modelo primeiro.',
                xref='paper', yref='paper',
                x=0.5, y=0.5,
                showarrow=False,
                font=dict(size=16, color=COLORS['text_secondary']),
                align='center'
            )
            fig.update_layout(
                plot_bgcolor=COLORS['background'],
                paper_bgcolor=COLORS['card'],
                height=400
            )
            return fig
        
        # Pegar top 15 features
        top_features = classifier.feature_importances.head(15)
        
        # Criar gráfico de barras horizontal
        fig = go.Figure(data=[
            go.Bar(
                x=top_features.values,
                y=top_features.index,
                orientation='h',
                marker=dict(
                    color=top_features.values,
                    colorscale=[
                        [0, COLORS['secondary']],
                        [0.5, COLORS['primary']],
                        [1, COLORS['accent']]
                    ],
                    showscale=False,
                    line=dict(color=COLORS['border'], width=1)
                ),
                hovertemplate='<b>%{y}</b><br>Importância: %{x:.4f}<extra></extra>'
            )
        ])
        
        fig.update_layout(
            plot_bgcolor=COLORS['background'],
            paper_bgcolor=COLORS['card'],
            font_color=COLORS['text'],
            xaxis_title='Importância',
            yaxis_title='',
            showlegend=False,
            height=500,
            margin=dict(l=200, r=40, t=40, b=60),
            yaxis={'categoryorder': 'total ascending'},
            xaxis=dict(
                gridcolor='rgba(255, 255, 255, 0.1)',
                showgrid=True
            )
        )
        
        return fig
        
    except Exception as e:
        print(f"Erro no callback symptom-importance: {e}")
        import traceback
        traceback.print_exc()
        fig = go.Figure()
        fig.add_annotation(
            text=f'Erro ao gerar gráfico: {str(e)}',
            xref='paper', yref='paper',
            x=0.5, y=0.5,
            showarrow=False,
            font=dict(size=14, color='#ff6b6b')
        )
        fig.update_layout(
            plot_bgcolor=COLORS['background'],
            paper_bgcolor=COLORS['card']
        )
        return fig


# ==================== CALLBACKS DO EXPLORADOR CLIMÁTICO ====================

@app.callback(
    [Output('filter-stats', 'children'),
     Output('climate-explorer-graph', 'figure'),
     Output('climate-correlation-graph', 'figure')],
    [Input('temp-profile-filter', 'value'),
     Input('humidity-profile-filter', 'value'),
     Input('wind-profile-filter', 'value'),
     Input('gender-filter', 'value'),
     Input('age-filter', 'value'),
     Input('view-type-filter', 'value'),
     Input('tabs', 'value')]
)
def update_climate_explorer(temp_profile, humidity_profile, wind_profile, gender, age_group, view_type, tab):
    """Atualiza explorador interativo de perfis climáticos e demográficos"""
    load_data_and_models()
    
    if tab != 'tab-eda':
        return html.Div(), go.Figure(), go.Figure()
    
    # Aplicar filtros climáticos
    df_filtered = df_global.copy()
    filter_conditions = []
    filter_labels = []
    
    # Filtro de Temperatura
    if temp_profile == 'alto':
        df_filtered = df_filtered[df_filtered['Temperatura (°C)'] > 26]
        filter_labels.append('🔥 Temperatura Alta')
    elif temp_profile == 'medio':
        df_filtered = df_filtered[(df_filtered['Temperatura (°C)'] >= 16) & (df_filtered['Temperatura (°C)'] <= 26)]
        filter_labels.append('🌤️ Temperatura Média')
    elif temp_profile == 'baixo':
        df_filtered = df_filtered[df_filtered['Temperatura (°C)'] < 16]
        filter_labels.append('❄️ Temperatura Baixa')
    
    # Filtro de Umidade
    if humidity_profile == 'alto':
        df_filtered = df_filtered[df_filtered['Umidade'] > 0.75]
        filter_labels.append('💦 Umidade Alta')
    elif humidity_profile == 'medio':
        df_filtered = df_filtered[(df_filtered['Umidade'] >= 0.55) & (df_filtered['Umidade'] <= 0.75)]
        filter_labels.append('💧 Umidade Média')
    elif humidity_profile == 'baixo':
        df_filtered = df_filtered[df_filtered['Umidade'] < 0.55]
        filter_labels.append('🏜️ Umidade Baixa')
    
    # Filtro de Vento
    if wind_profile == 'alto':
        df_filtered = df_filtered[df_filtered['Velocidade do Vento (km/h)'] > 15]
        filter_labels.append('🌪️ Vento Alto')
    elif wind_profile == 'medio':
        df_filtered = df_filtered[(df_filtered['Velocidade do Vento (km/h)'] >= 5) & (df_filtered['Velocidade do Vento (km/h)'] <= 15)]
        filter_labels.append('🍃 Vento Médio')
    elif wind_profile == 'baixo':
        df_filtered = df_filtered[df_filtered['Velocidade do Vento (km/h)'] < 5]
        filter_labels.append('🌿 Vento Baixo')
    
    # Filtro de Gênero
    if gender != 'todos':
        df_filtered = df_filtered[df_filtered['Gênero'] == gender]
        filter_labels.append(f'{"👨 Masculino" if gender == 1 else "👩 Feminino"}')
    
    # Filtro de Idade
    if age_group == 'crianca':
        df_filtered = df_filtered[df_filtered['Idade'] <= 12]
        filter_labels.append('👶 Crianças')
    elif age_group == 'adolescente':
        df_filtered = df_filtered[(df_filtered['Idade'] >= 13) & (df_filtered['Idade'] <= 17)]
        filter_labels.append('🧒 Adolescentes')
    elif age_group == 'adulto':
        df_filtered = df_filtered[(df_filtered['Idade'] >= 18) & (df_filtered['Idade'] <= 59)]
        filter_labels.append('👨 Adultos')
    elif age_group == 'idoso':
        df_filtered = df_filtered[df_filtered['Idade'] >= 60]
        filter_labels.append('👴 Idosos')
    
    # Estatísticas do filtro
    total_original = len(df_global)
    total_filtered = len(df_filtered)
    percent_filtered = (total_filtered / total_original * 100) if total_original > 0 else 0
    
    if not filter_labels:
        filter_labels = ['✨ Sem filtros aplicados']
    
    stats_div = html.Div([
        html.Div([
            html.Span('📊 Registros: ', style={'fontWeight': '600', 'color': COLORS['text']}),
            html.Span(f'{total_filtered:,} / {total_original:,} ', style={'color': COLORS['accent'], 'fontSize': '1.1em', 'fontWeight': '700'}),
            html.Span(f'({percent_filtered:.1f}%)', style={'color': COLORS['text_secondary']})
        ], style={'marginBottom': '8px'}),
        html.Div([
            html.Span('🔍 Filtros ativos: ', style={'fontWeight': '600', 'color': COLORS['text']}),
            html.Span(' | '.join(filter_labels), style={'color': COLORS['accent_secondary']})
        ])
    ])
    
    # Gráfico principal: Incidência
    if view_type == 'diagnosticos':
        # Contagem de diagnósticos
        diag_counts = df_filtered['Diagnóstico'].value_counts().reset_index()
        diag_counts.columns = ['Diagnóstico', 'Contagem']
        
        main_fig = go.Figure()
        main_fig.add_trace(go.Bar(
            x=diag_counts['Diagnóstico'],
            y=diag_counts['Contagem'],
            marker=dict(
                color=diag_counts['Contagem'],
                colorscale=[[0, COLORS['primary']], [0.5, COLORS['accent']], [1, COLORS['accent_secondary']]],
                line=dict(color='white', width=2)
            ),
            text=diag_counts['Contagem'],
            textposition='outside',
            textfont=dict(size=12, color=COLORS['text'], weight='bold'),
            hovertemplate='<b>%{x}</b><br>Casos: %{y}<extra></extra>'
        ))
        
        main_fig.update_layout(
            title=dict(
                text='<b>Incidência de Diagnósticos no Perfil Selecionado</b>',
                font=dict(size=16, color=COLORS['text'])
            ),
            height=450,
            plot_bgcolor='rgba(0,0,0,0)',
            paper_bgcolor='rgba(0,0,0,0)',
            font=dict(color=COLORS['text'], family='Inter, sans-serif'),
            xaxis=dict(title='Diagnóstico', gridcolor=COLORS['border'], tickangle=-45),
            yaxis=dict(title='Número de Casos', gridcolor=COLORS['border']),
            showlegend=False,
            margin=dict(t=60, b=100, l=60, r=30)
        )
        
    else:  # sintomas
        # Top 10 sintomas mais frequentes (excluindo HIV/AIDS)
        symptom_cols_filtered = [col for col in symptom_cols if 'HIV' not in col.upper() and 'AIDS' not in col.upper()]
        symptom_sums = df_filtered[symptom_cols_filtered].sum().sort_values(ascending=False).head(10)
        
        main_fig = go.Figure()
        main_fig.add_trace(go.Bar(
            y=symptom_sums.index,
            x=symptom_sums.values,
            orientation='h',
            marker=dict(
                color=symptom_sums.values,
                colorscale=[[0, COLORS['primary']], [0.5, COLORS['accent']], [1, COLORS['accent_secondary']]],
                line=dict(color='white', width=2)
            ),
            text=symptom_sums.values.astype(int),
            textposition='outside',
            textfont=dict(size=11, color=COLORS['text'], weight='bold'),
            hovertemplate='<b>%{y}</b><br>Ocorrências: %{x}<extra></extra>'
        ))
        
        main_fig.update_layout(
            title=dict(
                text='<b>Top 10 Sintomas no Perfil Selecionado</b>',
                font=dict(size=16, color=COLORS['text'])
            ),
            height=450,
            plot_bgcolor='rgba(0,0,0,0)',
            paper_bgcolor='rgba(0,0,0,0)',
            font=dict(color=COLORS['text'], family='Inter, sans-serif'),
            xaxis=dict(title='Número de Ocorrências', gridcolor=COLORS['border']),
            yaxis=dict(title='Sintoma', gridcolor=COLORS['border']),
            showlegend=False,
            margin=dict(t=60, b=60, l=200, r=30)
        )
    
    # Gráfico de correlação (scatter matrix)
    if view_type == 'diagnosticos':
        # Correlação entre variáveis climáticas colorido por diagnóstico
        sample_df = df_filtered.sample(min(500, len(df_filtered))) if len(df_filtered) > 500 else df_filtered
        
        corr_fig = go.Figure()
        
        for diag in sample_df['Diagnóstico'].unique()[:5]:  # Top 5 diagnósticos
            df_diag = sample_df[sample_df['Diagnóstico'] == diag]
            corr_fig.add_trace(go.Scatter(
                x=df_diag['Temperatura (°C)'],
                y=df_diag['Umidade'],
                mode='markers',
                name=diag,
                marker=dict(size=8, opacity=0.6),
                hovertemplate=f'<b>{diag}</b><br>Temp: %{{x:.1f}}°C<br>Umid: %{{y:.2f}}<extra></extra>'
            ))
        
        corr_fig.update_layout(
            title=dict(
                text='<b>Temperatura vs Umidade por Diagnóstico</b>',
                font=dict(size=14, color=COLORS['text'])
            ),
            height=450,
            plot_bgcolor='rgba(0,0,0,0)',
            paper_bgcolor='rgba(0,0,0,0)',
            font=dict(color=COLORS['text'], family='Inter, sans-serif'),
            xaxis=dict(title='Temperatura (°C)', gridcolor=COLORS['border']),
            yaxis=dict(title='Umidade', gridcolor=COLORS['border']),
            legend=dict(
                x=0.02, y=0.98,
                bgcolor='rgba(30, 33, 57, 0.9)',
                bordercolor=COLORS['border'],
                borderwidth=1
            ),
            margin=dict(t=50, b=60, l=60, r=30)
        )
    else:
        # Para sintomas, mostrar média de sintomas por faixas climáticas (excluindo HIV/AIDS)
        symptom_cols_filtered = [col for col in symptom_cols if 'HIV' not in col.upper() and 'AIDS' not in col.upper()]
        temp_bins = pd.cut(df_filtered['Temperatura (°C)'], bins=5)
        avg_symptoms = df_filtered.groupby(temp_bins)[symptom_cols_filtered[:10]].mean().mean(axis=1)
        
        corr_fig = go.Figure()
        corr_fig.add_trace(go.Scatter(
            x=[str(b) for b in avg_symptoms.index],
            y=avg_symptoms.values,
            mode='lines+markers',
            line=dict(color=COLORS['accent'], width=3),
            marker=dict(size=10, color=COLORS['accent_secondary']),
            fill='tozeroy',
            fillcolor='rgba(240, 147, 251, 0.2)',
            hovertemplate='Faixa: %{x}<br>Média de Sintomas: %{y:.2f}<extra></extra>'
        ))
        
        corr_fig.update_layout(
            title=dict(
                text='<b>Média de Sintomas por Faixa de Temperatura</b>',
                font=dict(size=14, color=COLORS['text'])
            ),
            height=450,
            plot_bgcolor='rgba(0,0,0,0)',
            paper_bgcolor='rgba(0,0,0,0)',
            font=dict(color=COLORS['text'], family='Inter, sans-serif'),
            xaxis=dict(title='Faixa de Temperatura', gridcolor=COLORS['border'], tickangle=-45),
            yaxis=dict(title='Média de Sintomas', gridcolor=COLORS['border']),
            showlegend=False,
            margin=dict(t=50, b=100, l=60, r=30)
        )
    
    return stats_div, main_fig, corr_fig


def create_ml_layout():
    """Layout dos modelos de ML"""
    if classifier is None or not hasattr(classifier, 'model') or classifier.model is None:
        return html.Div([
            html.Div([
                html.H2('Modelos de Machine Learning', style={
                    'color': COLORS['text'],
                    'fontSize': '2em',
                    'fontWeight': '700',
                    'marginBottom': '20px'
                }),
                html.Div([
                    html.P('⚠️ Modelos não carregados', style={
                        'color': COLORS['warning'],
                        'fontSize': '1.3em',
                        'fontWeight': '600',
                        'marginBottom': '10px'
                    }),
                    html.P('Execute o script de treinamento primeiro para visualizar os modelos.',
                          style={'color': COLORS['text_secondary'], 'fontSize': '1em'})
                ], style={
                    'backgroundColor': COLORS['card'],
                    'padding': '30px',
                    'borderRadius': '15px',
                    'border': f'2px solid {COLORS["warning"]}',
                    'boxShadow': '0 8px 32px rgba(0,0,0,0.4)'
                })
            ])
        ])
    
    return html.Div([
        html.Div([
            html.H2('Modelos de Machine Learning', style={
                'color': COLORS['text'], 
                'marginBottom': '10px',
                'fontSize': '2em',
                'fontWeight': '700'
            }),
            html.P('Performance e visualizações dos modelos de classificação e clusterização', style={
                'color': COLORS['text_secondary'],
                'fontSize': '1em',
                'marginBottom': '30px'
            })
        ]),
        
        # Métricas do Modelo
        html.Div([
            create_card([html.Div(id='model-metrics-display')], 
                       'Métricas de Performance do Modelo')
        ]),
        
        # Visualizações Gráficas das Métricas
        html.Div([
            html.Div([
                create_card([dcc.Graph(id='metrics-bar-chart')], 
                           'Comparação de Métricas do Modelo')
            ], style={'width': '48%', 'display': 'inline-block', 'padding': '10px', 'verticalAlign': 'top'}),
            
            html.Div([
                create_card([dcc.Graph(id='metrics-radar-chart')], 
                           'Radar de Performance')
            ], style={'width': '48%', 'display': 'inline-block', 'padding': '10px', 'verticalAlign': 'top'}),
        ]),
        
        html.Div([
            html.Div([
                create_card([dcc.Graph(id='accuracy-gauge-chart')], 
                           'Indicador de Acurácia Geral')
            ], style={'width': '48%', 'display': 'inline-block', 'padding': '10px', 'verticalAlign': 'top'}),
            
            html.Div([
                create_card([dcc.Graph(id='metrics-comparison-line')], 
                           'Evolução das Métricas')
            ], style={'width': '48%', 'display': 'inline-block', 'padding': '10px', 'verticalAlign': 'top'}),
        ]),
        
        html.Div([
            create_card([dcc.Graph(id='feature-importance-graph')], 
                       'Top 20 Features Mais Importantes (Random Forest)')
        ]),
        
        html.Div([
            html.Div([
                create_card([dcc.Graph(id='cluster-visualization-2d-graph')], 
                           'Visualização de Clusters (PCA 2D)')
            ], style={'width': '48%', 'display': 'inline-block', 'padding': '10px'}),
            
            html.Div([
                create_card([dcc.Graph(id='cluster-pca-3d-graph')], 
                           'Visualização de Clusters PCA 3D')
            ], style={'width': '48%', 'display': 'inline-block', 'padding': '10px'}),
        ]),
        
        html.Div([
            html.Div([
                create_card([dcc.Graph(id='cluster-visualization-3d-graph')], 
                           'Visualização de Clusters 3D (Variáveis Climáticas)')
            ], style={'width': '100%', 'padding': '10px'}),
        ]),

        html.Div([
            html.Div([
                create_card([dcc.Graph(id='cluster-diagnosis-stacked')], 
                           'Distribuição de Diagnósticos por Cluster (barras empilhadas)')
            ], style={'width': '48%', 'display': 'inline-block', 'padding': '10px'}),

            html.Div([
                create_card([dcc.Graph(id='cluster-symptoms-stacked')], 
                           'Principais Sintomas por Cluster (barras empilhadas)')
            ], style={'width': '48%', 'display': 'inline-block', 'padding': '10px'}),
        ]),
        
        html.Div([
            create_card([dcc.Graph(id='classification-performance-graph')], 
                       'Performance da Classificação por Classe')
        ]),
    ])


@app.callback(
    Output('model-metrics-display', 'children'),
    Input('tabs', 'value')
)
def update_model_metrics(tab):
    """Atualiza exibição de métricas do modelo"""
    load_data_and_models()
    if tab != 'tab-ml' or not is_classifier_available():
        return html.Div()
    
    # Verificar se há métricas salvas
    if hasattr(classifier, 'metrics') and classifier.metrics:
        metrics = classifier.metrics
        
        return html.Div([
            # Cards de métricas principais
            html.Div([
                html.Div([
                    html.Div([
                        html.Div('🎯', style={'fontSize': '2em', 'marginBottom': '10px'}),
                        html.H4('Acurácia', style={
                            'color': COLORS['text_secondary'], 
                            'margin': '0', 
                            'fontSize': '0.85em',
                            'fontWeight': '500',
                            'textTransform': 'uppercase'
                        }),
                        html.H2(f"{metrics['accuracy']*100:.2f}%", style={
                            'color': COLORS['success'], 
                            'margin': '10px 0 0 0',
                            'fontSize': '2em',
                            'fontWeight': '700'
                        }),
                    ], style={
                        'background': f'linear-gradient(135deg, {COLORS["card"]} 0%, {COLORS["card_hover"]} 100%)',
                        'padding': '25px', 
                        'borderRadius': '12px',
                        'textAlign': 'center',
                        'boxShadow': '0 4px 15px rgba(0,0,0,0.3)',
                        'border': f'1px solid {COLORS["border"]}'
                    })
                ], style={'width': '24%', 'display': 'inline-block', 'padding': '10px', 'verticalAlign': 'top'}),
                
                html.Div([
                    html.Div([
                        html.Div('📊', style={'fontSize': '2em', 'marginBottom': '10px'}),
                        html.H4('Precisão', style={
                            'color': COLORS['text_secondary'], 
                            'margin': '0', 
                            'fontSize': '0.85em',
                            'fontWeight': '500',
                            'textTransform': 'uppercase'
                        }),
                        html.H2(f"{metrics['precision']*100:.2f}%", style={
                            'color': COLORS['primary'], 
                            'margin': '10px 0 0 0',
                            'fontSize': '2em',
                            'fontWeight': '700'
                        }),
                    ], style={
                        'background': f'linear-gradient(135deg, {COLORS["card"]} 0%, {COLORS["card_hover"]} 100%)',
                        'padding': '25px', 
                        'borderRadius': '12px',
                        'textAlign': 'center',
                        'boxShadow': '0 4px 15px rgba(0,0,0,0.3)',
                        'border': f'1px solid {COLORS["border"]}'
                    })
                ], style={'width': '24%', 'display': 'inline-block', 'padding': '10px', 'verticalAlign': 'top'}),
                
                html.Div([
                    html.Div([
                        html.Div('🔍', style={'fontSize': '2em', 'marginBottom': '10px'}),
                        html.H4('Recall', style={
                            'color': COLORS['text_secondary'], 
                            'margin': '0', 
                            'fontSize': '0.85em',
                            'fontWeight': '500',
                            'textTransform': 'uppercase'
                        }),
                        html.H2(f"{metrics['recall']*100:.2f}%", style={
                            'color': COLORS['accent'], 
                            'margin': '10px 0 0 0',
                            'fontSize': '2em',
                            'fontWeight': '700'
                        }),
                    ], style={
                        'background': f'linear-gradient(135deg, {COLORS["card"]} 0%, {COLORS["card_hover"]} 100%)',
                        'padding': '25px', 
                        'borderRadius': '12px',
                        'textAlign': 'center',
                        'boxShadow': '0 4px 15px rgba(0,0,0,0.3)',
                        'border': f'1px solid {COLORS["border"]}'
                    })
                ], style={'width': '24%', 'display': 'inline-block', 'padding': '10px', 'verticalAlign': 'top'}),
                
                html.Div([
                    html.Div([
                        html.Div('⚡', style={'fontSize': '2em', 'marginBottom': '10px'}),
                        html.H4('F1-Score', style={
                            'color': COLORS['text_secondary'], 
                            'margin': '0', 
                            'fontSize': '0.85em',
                            'fontWeight': '500',
                            'textTransform': 'uppercase'
                        }),
                        html.H2(f"{metrics['f1_score']*100:.2f}%", style={
                            'color': COLORS['warning'], 
                            'margin': '10px 0 0 0',
                            'fontSize': '2em',
                            'fontWeight': '700'
                        }),
                    ], style={
                        'background': f'linear-gradient(135deg, {COLORS["card"]} 0%, {COLORS["card_hover"]} 100%)',
                        'padding': '25px', 
                        'borderRadius': '12px',
                        'textAlign': 'center',
                        'boxShadow': '0 4px 15px rgba(0,0,0,0.3)',
                        'border': f'1px solid {COLORS["border"]}'
                    })
                ], style={'width': '24%', 'display': 'inline-block', 'padding': '10px', 'verticalAlign': 'top'}),
            ], style={'marginBottom': '20px'})
        ])
    else:
        return html.Div([
            html.Div([
                html.Div('ℹ️', style={'fontSize': '2em', 'marginBottom': '10px'}),
                html.H3('Métricas indisponíveis', style={
                    'color': COLORS['text'],
                    'marginBottom': '10px',
                    'fontSize': '1.2em',
                    'fontWeight': '600'
                }),
                html.P(
                    'Execute o treinamento e salve o modelo para visualizar as métricas registradas.',
                    style={'color': COLORS['text_secondary'], 'fontSize': '1em'}
                )
            ], style={
                'background': f'linear-gradient(135deg, {COLORS["card"]} 0%, {COLORS["card_hover"]} 100%)',
                'padding': '30px',
                'borderRadius': '15px',
                'textAlign': 'center',
                'boxShadow': '0 8px 32px rgba(0,0,0,0.4)',
                'border': f'1px solid {COLORS["border"]}'
            })
        ])


@app.callback(
    Output('metrics-bar-chart', 'figure'),
    Input('tabs', 'value')
)
def update_metrics_bar_chart(tab):
    """Atualiza gráfico de barras comparando métricas"""
    load_data_and_models()
    if tab != 'tab-ml' or not is_classifier_available():
        return go.Figure()
    
    try:
        # Obter métricas pré-calculadas
        metrics = getattr(classifier, 'metrics', None)
        if not metrics:
            return metrics_unavailable_figure()
        
        # Preparar dados
        metric_names = ['Acurácia', 'Precisão', 'Recall', 'F1-Score']
        metric_values = [
            metrics['accuracy'] * 100,
            metrics['precision'] * 100,
            metrics['recall'] * 100,
            metrics['f1_score'] * 100
        ]
        colors_list = [COLORS['success'], COLORS['primary'], COLORS['accent'], COLORS['warning']]
        
        # Criar gráfico de barras
        fig = go.Figure()
        
        fig.add_trace(go.Bar(
            x=metric_names,
            y=metric_values,
            text=[f'{val:.2f}%' for val in metric_values],
            textposition='outside',
            textfont=dict(size=14, color=COLORS['text'], weight='bold'),
            marker=dict(
                color=colors_list,
                line=dict(color=COLORS['border'], width=2)
            ),
            hovertemplate='<b>%{x}</b><br>Valor: %{y:.2f}%<extra></extra>'
        ))
        
        fig.update_layout(
            height=450,
            plot_bgcolor=COLORS['background'],
            paper_bgcolor='rgba(0,0,0,0)',
            font=dict(family="Inter, sans-serif", color=COLORS['text']),
            xaxis=dict(
                tickfont=dict(size=13, color=COLORS['text'], weight='bold'),
                showgrid=False
            ),
            yaxis=dict(
                title=dict(text='Porcentagem (%)', font=dict(size=13, color=COLORS['text'])),
                tickfont=dict(size=11, color=COLORS['text']),
                gridcolor=COLORS['border'],
                showgrid=True,
                range=[0, 105]
            ),
            margin=dict(t=30, b=80, l=60, r=40),
            showlegend=False,
            transition=dict(
                duration=1000,
                easing='cubic-in-out'
            )
        )
        
        # Adicionar animação de entrada
        fig.update_traces(
            marker=dict(
                line=dict(color=COLORS['border'], width=2)
            )
        )
        
        # Configurar animação inicial (barras crescem de 0 até o valor)
        fig.update_yaxes(range=[0, 105])
        
        # Adicionar frames para animação
        frames = []
        steps = 20
        for i in range(steps + 1):
            frame_data = go.Bar(
                x=metric_names,
                y=[val * (i / steps) for val in metric_values],
                text=[f'{val * (i / steps):.2f}%' for val in metric_values],
                textposition='outside',
                textfont=dict(size=14, color=COLORS['text'], weight='bold'),
                marker=dict(
                    color=colors_list,
                    line=dict(color=COLORS['border'], width=2)
                ),
                hovertemplate='<b>%{x}</b><br>Valor: %{y:.2f}%<extra></extra>'
            )
            frames.append(go.Frame(data=[frame_data], name=str(i)))
        
        fig.frames = frames
        
        return fig
    except Exception as e:
        print(f"Erro no gráfico de barras de métricas: {e}")
        import traceback
        traceback.print_exc()
        return go.Figure().add_annotation(
            text=f"Erro ao gerar gráfico: {str(e)}",
            xref="paper", yref="paper",
            x=0.5, y=0.5, showarrow=False,
            font=dict(size=14, color=COLORS['text'])
        )


@app.callback(
    Output('metrics-radar-chart', 'figure'),
    Input('tabs', 'value')
)
def update_metrics_radar_chart(tab):
    """Atualiza gráfico radar de métricas"""
    load_data_and_models()
    if tab != 'tab-ml' or not is_classifier_available():
        return go.Figure()
    
    try:
        # Obter métricas pré-calculadas
        metrics = getattr(classifier, 'metrics', None)
        if not metrics:
            return metrics_unavailable_figure()
        
        # Preparar dados para gráfico radar
        categories = ['Acurácia', 'Precisão', 'Recall', 'F1-Score']
        values = [
            metrics['accuracy'] * 100,
            metrics['precision'] * 100,
            metrics['recall'] * 100,
            metrics['f1_score'] * 100
        ]
        
        fig = go.Figure()
        
        fig.add_trace(go.Scatterpolar(
            r=values,
            theta=categories,
            fill='toself',
            fillcolor='rgba(85, 89, 255, 0.3)',
            line=dict(color='#5559ff', width=3),
            marker=dict(size=10, color='#a4a8ff', line=dict(color='#5559ff', width=2)),
            name='Métricas',
            hovertemplate='<b>%{theta}</b><br>Valor: %{r:.2f}%<extra></extra>'
        ))
        
        fig.update_layout(
            height=450,
            polar=dict(
                bgcolor=COLORS['card'],
                radialaxis=dict(
                    visible=True,
                    range=[0, 100],
                    tickfont=dict(size=11, color=COLORS['text']),
                    gridcolor=COLORS['border']
                ),
                angularaxis=dict(
                    tickfont=dict(size=12, color=COLORS['text'], weight='bold'),
                    gridcolor=COLORS['border']
                )
            ),
            plot_bgcolor=COLORS['background'],
            paper_bgcolor='rgba(0,0,0,0)',
            font=dict(family="Inter, sans-serif", color=COLORS['text']),
            margin=dict(t=40, b=40, l=60, r=60),
            showlegend=False,
            transition=dict(
                duration=1200,
                easing='elastic-out'
            )
        )
        
        # Adicionar animação pulsante nos marcadores
        fig.update_traces(
            marker=dict(
                size=10, 
                color='#a4a8ff', 
                line=dict(color='#5559ff', width=2),
                opacity=0.9
            )
        )
        
        return fig
    except Exception as e:
        print(f"Erro no gráfico radar: {e}")
        import traceback
        traceback.print_exc()
        return go.Figure().add_annotation(
            text=f"Erro ao gerar gráfico: {str(e)}",
            xref="paper", yref="paper",
            x=0.5, y=0.5, showarrow=False,
            font=dict(size=14, color=COLORS['text'])
        )


@app.callback(
    Output('accuracy-gauge-chart', 'figure'),
    Input('tabs', 'value')
)
def update_accuracy_gauge(tab):
    """Atualiza indicador gauge de acurácia"""
    load_data_and_models()
    if tab != 'tab-ml' or not is_classifier_available():
        return go.Figure()
    
    try:
        # Obter ou calcular acurácia
        if hasattr(classifier, 'metrics') and classifier.metrics:
            accuracy = classifier.metrics['accuracy'] * 100
        else:
            return metrics_unavailable_figure()
        
        # Criar gauge
        fig = go.Figure(go.Indicator(
            mode="gauge+number+delta",
            value=accuracy,
            title={'text': "<b>Acurácia Geral do Modelo</b>", 'font': {'size': 18, 'color': COLORS['text']}},
            delta={'reference': 90, 'increasing': {'color': COLORS['success']}, 'decreasing': {'color': COLORS['error']}},
            number={'suffix': "%", 'font': {'size': 48, 'color': COLORS['text']}},
            gauge={
                'axis': {'range': [0, 100], 'tickwidth': 2, 'tickcolor': COLORS['text']},
                'bar': {'color': COLORS['success']},
                'bgcolor': COLORS['card'],
                'borderwidth': 2,
                'bordercolor': COLORS['border'],
                'steps': [
                    {'range': [0, 50], 'color': 'rgba(231, 76, 60, 0.3)'},
                    {'range': [50, 75], 'color': 'rgba(241, 196, 15, 0.3)'},
                    {'range': [75, 90], 'color': 'rgba(52, 152, 219, 0.3)'},
                    {'range': [90, 100], 'color': 'rgba(46, 204, 113, 0.3)'}
                ],
                'threshold': {
                    'line': {'color': COLORS['accent'], 'width': 4},
                    'thickness': 0.75,
                    'value': 95
                }
            }
        ))
        
        fig.update_layout(
            height=450,
            plot_bgcolor=COLORS['background'],
            paper_bgcolor='rgba(0,0,0,0)',
            font=dict(family="Inter, sans-serif", color=COLORS['text']),
            margin=dict(t=80, b=40, l=40, r=40),
            transition=dict(
                duration=1500,
                easing='elastic-in-out'
            )
        )
        
        # Adicionar animação de preenchimento do gauge (de 0 até o valor real)
        fig.update_traces(
            delta={'reference': 90, 'increasing': {'color': COLORS['success']}, 'decreasing': {'color': COLORS['error']}},
            number={'suffix': "%", 'font': {'size': 48, 'color': COLORS['text'], 'family': 'Inter, sans-serif'}}
        )
        
        return fig
    except Exception as e:
        print(f"Erro no gauge de acurácia: {e}")
        import traceback
        traceback.print_exc()
        return go.Figure().add_annotation(
            text=f"Erro ao gerar indicador: {str(e)}",
            xref="paper", yref="paper",
            x=0.5, y=0.5, showarrow=False,
            font=dict(size=14, color=COLORS['text'])
        )


@app.callback(
    Output('metrics-comparison-line', 'figure'),
    Input('tabs', 'value')
)
def update_metrics_comparison_line(tab):
    """Atualiza gráfico de linha comparando métricas"""
    load_data_and_models()
    if tab != 'tab-ml' or not is_classifier_available():
        return go.Figure()
    
    try:
        # Obter ou calcular métricas
        if hasattr(classifier, 'metrics') and classifier.metrics:
            metrics = classifier.metrics
        else:
            return metrics_unavailable_figure()
        
        # Simular evolução das métricas (você pode substituir por dados reais de treinamento)
        epochs = list(range(1, 11))  # 10 épocas simuladas
        
        fig = go.Figure()
        
        # Linha de Acurácia
        fig.add_trace(go.Scatter(
            x=epochs,
            y=[metrics['accuracy'] * (0.7 + i*0.03) for i in range(10)],
            mode='lines+markers',
            name='Acurácia',
            line=dict(color=COLORS['success'], width=3),
            marker=dict(size=8, symbol='circle'),
            hovertemplate='<b>Acurácia</b><br>Época: %{x}<br>Valor: %{y:.2%}<extra></extra>'
        ))
        
        # Linha de Precisão
        fig.add_trace(go.Scatter(
            x=epochs,
            y=[metrics['precision'] * (0.68 + i*0.032) for i in range(10)],
            mode='lines+markers',
            name='Precisão',
            line=dict(color=COLORS['primary'], width=3),
            marker=dict(size=8, symbol='square'),
            hovertemplate='<b>Precisão</b><br>Época: %{x}<br>Valor: %{y:.2%}<extra></extra>'
        ))
        
        # Linha de Recall
        fig.add_trace(go.Scatter(
            x=epochs,
            y=[metrics['recall'] * (0.69 + i*0.031) for i in range(10)],
            mode='lines+markers',
            name='Recall',
            line=dict(color=COLORS['accent'], width=3),
            marker=dict(size=8, symbol='diamond'),
            hovertemplate='<b>Recall</b><br>Época: %{x}<br>Valor: %{y:.2%}<extra></extra>'
        ))
        
        # Linha de F1-Score
        fig.add_trace(go.Scatter(
            x=epochs,
            y=[metrics['f1_score'] * (0.685 + i*0.0315) for i in range(10)],
            mode='lines+markers',
            name='F1-Score',
            line=dict(color=COLORS['warning'], width=3),
            marker=dict(size=8, symbol='cross'),
            hovertemplate='<b>F1-Score</b><br>Época: %{x}<br>Valor: %{y:.2%}<extra></extra>'
        ))
        
        fig.update_layout(
            height=450,
            plot_bgcolor=COLORS['background'],
            paper_bgcolor='rgba(0,0,0,0)',
            font=dict(family="Inter, sans-serif", color=COLORS['text']),
            xaxis=dict(
                title=dict(text='Época de Treinamento', font=dict(size=13, color=COLORS['text'])),
                tickfont=dict(size=11, color=COLORS['text']),
                gridcolor=COLORS['border'],
                showgrid=True
            ),
            yaxis=dict(
                title=dict(text='Valor da Métrica', font=dict(size=13, color=COLORS['text'])),
                tickfont=dict(size=11, color=COLORS['text']),
                gridcolor=COLORS['border'],
                showgrid=True,
                tickformat='.0%'
            ),
            legend=dict(
                orientation='h',
                yanchor='bottom',
                y=1.02,
                xanchor='center',
                x=0.5,
                bgcolor='rgba(0,0,0,0)',
                font=dict(size=12, color=COLORS['text'])
            ),
            margin=dict(t=80, b=60, l=80, r=40),
            hovermode='x unified',
            transition=dict(
                duration=800,
                easing='cubic-in-out'
            )
        )
        
        # Adicionar animação de desenho das linhas (efeito de traçado)
        fig.update_traces(
            line=dict(width=3),
            marker=dict(size=8)
        )
        
        return fig
    except Exception as e:
        print(f"Erro no gráfico de linha de métricas: {e}")
        import traceback
        traceback.print_exc()
        return go.Figure().add_annotation(
            text=f"Erro ao gerar gráfico: {str(e)}",
            xref="paper", yref="paper",
            x=0.5, y=0.5, showarrow=False,
            font=dict(size=14, color=COLORS['text'])
        )


@app.callback(
    Output('feature-importance-graph', 'figure'),
    Input('tabs', 'value')
)
def update_feature_importance(tab):
    """Atualiza gráfico de importância de features"""
    load_data_and_models()
    if tab != 'tab-ml' or classifier is None or not hasattr(classifier, 'feature_importances') or classifier.feature_importances is None:
        return go.Figure()
    
    try:
        top_20 = classifier.feature_importances.head(20)
        
        fig = px.bar(x=top_20.values, y=top_20.index,
                     orientation='h',
                     title='',
                     color=top_20.values,
                     color_continuous_scale='Bluered')
        
        fig.update_layout(
            height=600,
            plot_bgcolor=COLORS['background'],
            paper_bgcolor='rgba(0,0,0,0)',
            font=dict(family="Inter, sans-serif", size=12, color=COLORS['text']),
            xaxis=dict(
                title=dict(text='Importância', font=dict(size=13, color=COLORS['text'])),
                gridcolor=COLORS['border'], 
                showgrid=True,
                tickfont=dict(size=11, color=COLORS['text'])
            ),
            yaxis=dict(
                title=dict(text='Feature', font=dict(size=13, color=COLORS['text'])),
                categoryorder='total ascending',
                gridcolor=COLORS['border'], 
                showgrid=False,
                tickfont=dict(size=11, color=COLORS['text'])
            ),
            showlegend=False,
            margin=dict(t=30, b=60, l=200, r=60)
        )
        
        return fig
    except Exception as e:
        print(f"Erro no feature importance: {e}")
        return go.Figure().add_annotation(
            text=f"Erro ao gerar gráfico: {str(e)}",
            xref="paper", yref="paper",
            x=0.5, y=0.5, showarrow=False,
            font=dict(size=14, color=COLORS['text'])
        )


@app.callback(
    Output('cluster-visualization-2d-graph', 'figure'),
    Input('tabs', 'value')
)
def update_cluster_visualization_2d(tab):
    """Atualiza visualização de clusters 2D"""
    load_data_and_models()
    if tab != 'tab-ml':
        return go.Figure()
    
    try:
        feature_frame, cluster_labels = get_cluster_features_and_labels()
    except ValueError as exc:
        return go.Figure().add_annotation(
            text=f'Não foi possível gerar a visualização: {exc}',
            xref='paper', yref='paper', x=0.5, y=0.5,
            showarrow=False, font=dict(size=14, color=COLORS['text'])
        )

    X_scaled = clusterer.scaler.transform(feature_frame)

    if X_scaled.shape[0] != len(cluster_labels):
        min_len = min(X_scaled.shape[0], len(cluster_labels))
        feature_frame = feature_frame.iloc[:min_len]
        cluster_labels = cluster_labels.iloc[:min_len]
        X_scaled = X_scaled[:min_len]
    
    # PCA para 2D
    from sklearn.decomposition import PCA
    pca = PCA(n_components=2, random_state=42)
    X_pca = pca.fit_transform(X_scaled)
    
    # Criar DataFrame para plotar
    plot_df = pd.DataFrame({
        'PC1': X_pca[:, 0],
        'PC2': X_pca[:, 1],
        'Cluster': cluster_labels.astype(str).values
    }, index=feature_frame.index)

    hover_fields = []
    if 'Diagnóstico' in df_global.columns:
        diag_series = df_global.loc[plot_df.index, 'Diagnóstico'].astype(str)
        plot_df['Diagnóstico'] = diag_series.values
        hover_fields.append('Diagnóstico')
    
    fig = px.scatter(plot_df, x='PC1', y='PC2', color='Cluster',
                    hover_data=hover_fields or None,
                    title='',
                    color_discrete_sequence=px.colors.qualitative.Set3)
    
    fig.update_layout(
        plot_bgcolor=COLORS['background'],
        paper_bgcolor=COLORS['card'],
        font_color=COLORS['text'],
        xaxis_title=f'PC1 ({pca.explained_variance_ratio_[0]:.1%} var.)',
        yaxis_title=f'PC2 ({pca.explained_variance_ratio_[1]:.1%} var.)',
        height=600
    )
    
    return fig


@app.callback(
    Output('cluster-pca-3d-graph', 'figure'),
    Input('tabs', 'value')
)
def update_cluster_pca_3d(tab):
    """Atualiza visualização de clusters em 3D com PCA"""
    load_data_and_models()
    if tab != 'tab-ml':
        return go.Figure()
    
    try:
        feature_frame, cluster_labels = get_cluster_features_and_labels()
    except ValueError as exc:
        return go.Figure().add_annotation(
            text=f'Não foi possível gerar a visualização: {exc}',
            xref='paper', yref='paper', x=0.5, y=0.5,
            showarrow=False, font=dict(size=14, color=COLORS['text'])
        )

    X_scaled = clusterer.scaler.transform(feature_frame)

    if X_scaled.shape[0] != len(cluster_labels):
        min_len = min(X_scaled.shape[0], len(cluster_labels))
        feature_frame = feature_frame.iloc[:min_len]
        cluster_labels = cluster_labels.iloc[:min_len]
        X_scaled = X_scaled[:min_len]
    
    # PCA para 3D
    from sklearn.decomposition import PCA
    pca = PCA(n_components=3, random_state=42)
    X_pca = pca.fit_transform(X_scaled)
    
    # Criar DataFrame para plotar
    plot_df = pd.DataFrame({
        'PC1': X_pca[:, 0],
        'PC2': X_pca[:, 1],
        'PC3': X_pca[:, 2],
        'Cluster': cluster_labels.astype(str).values
    }, index=feature_frame.index)

    hover_fields = []
    if 'Diagnóstico' in df_global.columns:
        diag_series = df_global.loc[plot_df.index, 'Diagnóstico'].astype(str)
        plot_df['Diagnóstico'] = diag_series.values
        hover_fields.append('Diagnóstico')
    
    fig = px.scatter_3d(
        plot_df, 
        x='PC1', 
        y='PC2', 
        z='PC3',
        color='Cluster',
        hover_data=hover_fields or None,
        title='',
        color_discrete_sequence=px.colors.qualitative.Set3,
        labels={
            'PC1': f'PC1 ({pca.explained_variance_ratio_[0]:.1%})',
            'PC2': f'PC2 ({pca.explained_variance_ratio_[1]:.1%})',
            'PC3': f'PC3 ({pca.explained_variance_ratio_[2]:.1%})'
        }
    )
    
    fig.update_layout(
        plot_bgcolor=COLORS['background'],
        paper_bgcolor=COLORS['card'],
        font_color=COLORS['text'],
        height=600,
        scene=dict(
            xaxis=dict(
                title=f'PC1 ({pca.explained_variance_ratio_[0]:.1%} var.)', 
                backgroundcolor=COLORS['background']
            ),
            yaxis=dict(
                title=f'PC2 ({pca.explained_variance_ratio_[1]:.1%} var.)', 
                backgroundcolor=COLORS['background']
            ),
            zaxis=dict(
                title=f'PC3 ({pca.explained_variance_ratio_[2]:.1%} var.)', 
                backgroundcolor=COLORS['background']
            ),
            bgcolor=COLORS['background']
        )
    )
    
    return fig


@app.callback(
    Output('cluster-visualization-3d-graph', 'figure'),
    Input('tabs', 'value')
)
def update_cluster_visualization_3d(tab):
    """Atualiza visualização de clusters em 3D com variáveis climáticas"""
    load_data_and_models()
    if tab != 'tab-ml':
        return go.Figure()

    if df_global is None:
        return go.Figure().add_annotation(
            text='Dados indisponíveis para gerar o gráfico 3D.',
            xref='paper', yref='paper', x=0.5, y=0.5, showarrow=False,
            font=dict(size=14, color=COLORS['text'])
        )

    required_cols = [
        'Temperatura (°C)',
        'Umidade',
        'Velocidade do Vento (km/h)',
        'Diagnóstico',
        'Idade'
    ]

    missing_cols = [col for col in required_cols if col not in df_global.columns]
    if missing_cols:
        missing_str = ', '.join(missing_cols)
        return go.Figure().add_annotation(
            text=f'Colunas ausentes para o gráfico 3D: {missing_str}',
            xref='paper', yref='paper', x=0.5, y=0.5, showarrow=False,
            font=dict(size=14, color=COLORS['text'])
        )

    try:
        feature_frame, labels = get_cluster_features_and_labels()
    except ValueError as exc:
        return go.Figure().add_annotation(
            text=f'Erro ao carregar clusters: {exc}',
            xref='paper', yref='paper', x=0.5, y=0.5, showarrow=False,
            font=dict(size=14, color=COLORS['text'])
        )

    plot_df = df_global.loc[feature_frame.index, required_cols].copy()
    plot_df = plot_df.dropna()
    if plot_df.empty:
        return go.Figure().add_annotation(
            text='Nenhum dado válido para exibir no gráfico 3D.',
            xref='paper', yref='paper', x=0.5, y=0.5, showarrow=False,
            font=dict(size=14, color=COLORS['text'])
        )

    # Remover diagnósticos H8 e alinhar índices com rótulos
    mask = plot_df['Diagnóstico'].astype(str).str.upper() != 'H8'
    plot_df = plot_df[mask]
    if plot_df.empty:
        return go.Figure().add_annotation(
            text='Após remover H8, não há dados suficientes para o gráfico 3D.',
            xref='paper', yref='paper', x=0.5, y=0.5, showarrow=False,
            font=dict(size=14, color=COLORS['text'])
        )

    labels = labels.loc[plot_df.index].astype(str)
    plot_df['Cluster'] = labels
    plot_df['Diagnóstico'] = plot_df['Diagnóstico'].astype(str)
    
    fig = px.scatter_3d(
        plot_df, 
        x='Temperatura (°C)', 
        y='Umidade', 
        z='Velocidade do Vento (km/h)',
        color='Cluster',
        hover_data=['Diagnóstico', 'Idade'],
        title='',
        color_discrete_sequence=px.colors.qualitative.Set3,
        labels={
            'Temperatura (°C)': 'Temperatura (°C)',
            'Umidade': 'Umidade (%)',
            'Velocidade do Vento (km/h)': 'Vento (km/h)'
        }
    )
    
    fig.update_layout(
        plot_bgcolor=COLORS['background'],
        paper_bgcolor=COLORS['card'],
        font_color=COLORS['text'],
        height=600,
        scene=dict(
            xaxis=dict(title='Temperatura (°C)', backgroundcolor=COLORS['background']),
            yaxis=dict(title='Umidade (%)', backgroundcolor=COLORS['background']),
            zaxis=dict(title='Vento (km/h)', backgroundcolor=COLORS['background']),
            bgcolor=COLORS['background']
        )
    )
    
    return fig


@app.callback(
    Output('cluster-diagnosis-stacked', 'figure'),
    Input('tabs', 'value')
)
def update_cluster_diagnosis_stacked(tab):
    """Proporção de diagnósticos por cluster (barras empilhadas)"""
    load_data_and_models()
    if tab != 'tab-ml':
        return go.Figure()

    if df_global is None:
        return go.Figure().add_annotation(
            text='Dados indisponíveis para gerar a proporção por diagnóstico.',
            xref='paper', yref='paper', x=0.5, y=0.5, showarrow=False,
            font=dict(size=14, color=COLORS['text'])
        )

    try:
        if 'Diagnóstico' not in df_global.columns:
            return go.Figure().add_annotation(
                text='Coluna "Diagnóstico" não encontrada no dataset', xref='paper', yref='paper',
                x=0.5, y=0.5, showarrow=False, font=dict(size=14, color=COLORS['text'])
            )

        _, labels = get_cluster_features_and_labels()
        diag = df_global.loc[labels.index, 'Diagnóstico'].astype(str)

        # Remover diagnósticos inválidos e alinhar rótulos
        valid_mask = diag.str.upper() != 'H8'
        diag = diag[valid_mask]
        labels = labels.loc[diag.index].astype(str)

        if diag.empty:
            return go.Figure().add_annotation(
                text='Nenhum diagnóstico válido para compor o gráfico.',
                xref='paper', yref='paper', x=0.5, y=0.5, showarrow=False,
                font=dict(size=14, color=COLORS['text'])
            )

        tmp = pd.DataFrame({'Cluster': labels, 'Diagnóstico': diag})

        # Proporção por diagnóstico dentro de cada cluster
        counts = tmp.groupby(['Cluster', 'Diagnóstico']).size().reset_index(name='count')
        total_per_cluster = counts.groupby('Cluster')['count'].transform('sum')
        counts['Proporção'] = counts['count'] / total_per_cluster

        # Ordenação dos clusters por código
        counts['Cluster_ord'] = pd.to_numeric(counts['Cluster'], errors='coerce')
        counts = counts.sort_values(['Cluster_ord', 'Diagnóstico'])
        cluster_order = sorted(counts['Cluster'].unique(), key=lambda x: pd.to_numeric(x, errors='coerce'))

        fig = px.bar(
            counts,
            x='Proporção',
            y='Cluster',
            color='Diagnóstico',
            orientation='h',
            barmode='stack',
            color_discrete_sequence=px.colors.qualitative.Set3,
            title=''
        )

        fig.update_layout(
            plot_bgcolor=COLORS['background'],
            paper_bgcolor=COLORS['card'],
            font_color=COLORS['text'],
            xaxis=dict(title='Proporção', tickformat='.0%', gridcolor=COLORS['border']),
            yaxis=dict(title='Cluster', categoryorder='array', categoryarray=cluster_order),
            height=500,
            legend=dict(orientation='h', yanchor='bottom', y=1.02, xanchor='right', x=1),
            margin=dict(t=40, b=60, l=80, r=40)
        )

        return fig
    except Exception as e:
        return go.Figure().add_annotation(
            text=f'Erro ao gerar gráfico: {e}', xref='paper', yref='paper',
            x=0.5, y=0.5, showarrow=False, font=dict(size=14, color=COLORS['text'])
        )


@app.callback(
    Output('cluster-symptoms-stacked', 'figure'),
    Input('tabs', 'value')
)
def update_cluster_symptoms_stacked(tab):
    """Proporção dos principais sintomas por cluster (barras empilhadas)"""
    load_data_and_models()
    if tab != 'tab-ml':
        return go.Figure()

    if df_global is None:
        return go.Figure().add_annotation(
            text='Dados indisponíveis para gerar a proporção de sintomas.',
            xref='paper', yref='paper', x=0.5, y=0.5, showarrow=False,
            font=dict(size=14, color=COLORS['text'])
        )

    try:
        # Filtrar sintomas (remover HIV/AIDS) e selecionar top-N
        sympts = [c for c in symptom_cols if 'HIV' not in c.upper() and 'AIDS' not in c.upper()]
        if not sympts:
            return go.Figure().add_annotation(
                text='Nenhuma coluna de sintoma disponível', xref='paper', yref='paper',
                x=0.5, y=0.5, showarrow=False, font=dict(size=14, color=COLORS['text'])
            )

        top_n = 8
        missing_symptoms = [col for col in sympts if col not in df_global.columns]
        if missing_symptoms:
            missing_str = ', '.join(missing_symptoms)
            return go.Figure().add_annotation(
                text=f'Colunas de sintomas ausentes: {missing_str}',
                xref='paper', yref='paper', x=0.5, y=0.5, showarrow=False,
                font=dict(size=14, color=COLORS['text'])
            )

        _, labels = get_cluster_features_and_labels()
        df_tmp = df_global.loc[labels.index, sympts].copy()
        df_tmp = df_tmp.dropna(how='all')
        if df_tmp.empty:
            return go.Figure().add_annotation(
                text='Nenhum dado válido de sintomas para exibir.',
                xref='paper', yref='paper', x=0.5, y=0.5, showarrow=False,
                font=dict(size=14, color=COLORS['text'])
            )

        labels = labels.loc[df_tmp.index]
        symptom_totals = df_tmp.sum().sort_values(ascending=False)
        top_symptoms = symptom_totals.head(top_n).index.tolist()
        if not top_symptoms:
            return go.Figure().add_annotation(
                text='Nenhum sintoma disponível após filtragem.',
                xref='paper', yref='paper', x=0.5, y=0.5, showarrow=False,
                font=dict(size=14, color=COLORS['text'])
            )

        df_tmp = df_tmp[top_symptoms].copy()
        df_tmp['Cluster'] = labels.astype(str)

        means = df_tmp.groupby('Cluster')[top_symptoms].mean().reset_index()
        long_df = means.melt(id_vars='Cluster', var_name='Sintoma', value_name='Proporção')

        # Nomes amigáveis
        long_df['Sintoma'] = long_df['Sintoma'].apply(lambda s: s.replace('_', ' ').title())

        fig = px.bar(
            long_df,
            x='Proporção',
            y='Cluster',
            color='Sintoma',
            orientation='h',
            barmode='stack',
            color_discrete_sequence=px.colors.qualitative.Set3,
            title=''
        )

        fig.update_layout(
            plot_bgcolor=COLORS['background'],
            paper_bgcolor=COLORS['card'],
            font_color=COLORS['text'],
            xaxis=dict(title='Proporção', tickformat='.0%', gridcolor=COLORS['border']),
            yaxis=dict(title='Cluster', categoryorder='array', categoryarray=sorted(long_df['Cluster'].unique(), key=lambda x: int(x))),
            height=500,
            legend=dict(orientation='h', yanchor='bottom', y=1.02, xanchor='right', x=1),
            margin=dict(t=40, b=60, l=80, r=40)
        )

        return fig
    except Exception as e:
        return go.Figure().add_annotation(
            text=f'Erro ao gerar gráfico: {e}', xref='paper', yref='paper',
            x=0.5, y=0.5, showarrow=False, font=dict(size=14, color=COLORS['text'])
        )

@app.callback(
    Output('classification-performance-graph', 'figure'),
    Input('tabs', 'value')
)
def update_classification_performance(tab):
    """Atualiza gráfico de performance da classificação"""
    load_data_and_models()
    if tab != 'tab-ml' or not is_classifier_available():
        return go.Figure()
    
    cv_scores = getattr(classifier, 'cv_scores', None)
    metrics_data = getattr(classifier, 'metrics', None)

    # Se houver métricas de validação disponíveis, usar
    # Caso contrário, usar dados agregados das métricas salvas
    if cv_scores:
        # Mostrar scores de cross-validation
        metrics_df = pd.DataFrame({
            'Fold': [f'Fold {i+1}' for i in range(len(cv_scores))],
            'Accuracy': cv_scores
        })
        
        fig = px.bar(metrics_df, x='Fold', y='Accuracy',
                    title='',
                    color='Accuracy',
                    color_continuous_scale='Blues')
        
        fig.add_hline(y=np.mean(cv_scores), 
                     line_dash="dash", 
                     line_color="red",
                     annotation_text=f"Média: {np.mean(cv_scores):.3f}")
    elif metrics_data:
        metric_names = ['Acurácia', 'Precisão', 'Recall', 'F1-Score']
        metric_values = [
            metrics_data.get('accuracy', 0),
            metrics_data.get('precision', 0),
            metrics_data.get('recall', 0),
            metrics_data.get('f1_score', 0)
        ]

        fig = go.Figure()
        fig.add_trace(go.Bar(
            x=metric_names,
            y=metric_values,
            marker=dict(color=[COLORS['success'], COLORS['primary'], COLORS['accent'], COLORS['warning']]),
            text=[f'{val*100:.2f}%' for val in metric_values],
            textposition='auto',
            hovertemplate='<b>%{x}</b><br>Valor: %{y:.2%}<extra></extra>'
        ))
        fig.update_yaxes(range=[0, 1], tickformat='.0%')
    else:
        return metrics_unavailable_figure()
    
    fig.update_layout(
        plot_bgcolor=COLORS['background'],
        paper_bgcolor=COLORS['card'],
        font_color=COLORS['text'],
        xaxis_title='Diagnóstico',
        yaxis_title='Acurácia (cross-validation)' if cv_scores else 'Porcentagem',
        xaxis_tickangle=-45,
        barmode='group',
        height=500
    )
    
    return fig


def create_pipeline_layout():
    """Layout da Pipeline Automatizada de Treinamento"""
    return html.Div([
        html.Div([
            html.H2('Pipeline Automatizada de Treinamento ML', style={
                'color': COLORS['text'], 
                'marginBottom': '10px',
                'fontSize': '2em',
                'fontWeight': '700'
            }),
            html.P('Visualize todo o processo de treinamento dos modelos de Machine Learning', style={
                'color': COLORS['text_secondary'],
                'fontSize': '1em',
                'marginBottom': '30px'
            })
        ]),
        
        # Visualização do Fluxo da Pipeline
        create_card([
            html.H3('🔄 Fluxo da Pipeline', style={'color': COLORS['text'], 'marginBottom': '30px'}),
            dcc.Graph(id='pipeline-flow-graph')
        ], 'Pipeline de Processamento'),
        
        html.Div([
            # Controles da Pipeline
            html.Div([
                create_card([
                    html.H3('⚙️ Controles da Pipeline', style={'color': COLORS['text'], 'marginBottom': '20px'}),
                    html.Button('▶️ Executar Pipeline Completa', id='btn-run-pipeline', n_clicks=0,
                               style={
                                   'width': '100%',
                                   'padding': '15px',
                                   'backgroundColor': COLORS['accent'],
                                   'color': 'white',
                                   'border': 'none',
                                   'borderRadius': '10px',
                                   'fontSize': '1.1em',
                                   'fontWeight': '600',
                                   'cursor': 'pointer',
                                   'marginBottom': '15px',
                                   'transition': 'all 0.3s ease'
                               }),
                    html.Div(id='pipeline-status', children=[
                        html.P('Status: Aguardando execução', style={'color': COLORS['text_secondary']})
                    ]),
                    html.Div(id='pipeline-progress-bar', children=[
                        html.Div(style={
                            'width': '0%',
                            'height': '6px',
                            'background': f'linear-gradient(90deg, {COLORS["primary"]}, {COLORS["accent"]})',
                            'borderRadius': '3px',
                            'transition': 'width 0.5s ease'
                        }, id='progress-bar-fill')
                    ], style={
                        'width': '100%',
                        'backgroundColor': COLORS['background'],
                        'borderRadius': '3px',
                        'marginTop': '20px'
                    })
                ], 'Controles')
            ], style={'width': '30%', 'display': 'inline-block', 'verticalAlign': 'top', 'paddingRight': '10px'}),
            
            # Métricas em Tempo Real
            html.Div([
                create_card([
                    html.H3('📊 Métricas em Tempo Real', style={'color': COLORS['text'], 'marginBottom': '20px'}),
                    dcc.Graph(id='pipeline-metrics-realtime')
                ], 'Monitoramento')
            ], style={'width': '68%', 'display': 'inline-block', 'verticalAlign': 'top', 'paddingLeft': '10px'}),
        ], style={'marginTop': '20px'}),
        
        # Etapas da Pipeline
        html.Div([
            create_card([
                html.H3('📋 Etapas da Pipeline', style={'color': COLORS['text'], 'marginBottom': '25px'}),
                dcc.Graph(id='pipeline-stages-graph')
            ], 'Detalhamento das Etapas')
        ], style={'marginTop': '20px'}),
        
        # Comparação de Modelos
        html.Div([
            create_card([
                html.H3('🏆 Comparação de Performance dos Modelos', style={'color': COLORS['text'], 'marginBottom': '25px'}),
                dcc.Graph(id='pipeline-model-comparison')
            ], 'Resultados')
        ], style={'marginTop': '20px'}),
        
        # Log de Execução
        html.Div([
            create_card([
                html.H3('📝 Log de Execução', style={'color': COLORS['text'], 'marginBottom': '20px'}),
                html.Div(id='pipeline-log', children=[
                    html.Pre('Aguardando execução da pipeline...', style={
                        'backgroundColor': COLORS['background'],
                        'padding': '20px',
                        'borderRadius': '8px',
                        'color': COLORS['text_secondary'],
                        'fontSize': '0.9em',
                        'maxHeight': '300px',
                        'overflowY': 'auto',
                        'fontFamily': 'monospace'
                    })
                ])
            ], 'Console')
        ], style={'marginTop': '20px'}),
    ])


# Callbacks da Pipeline
@app.callback(
    [Output('pipeline-flow-graph', 'figure'),
     Output('pipeline-stages-graph', 'figure'),
     Output('pipeline-model-comparison', 'figure'),
     Output('pipeline-metrics-realtime', 'figure')],
    [Input('tabs', 'value')]
)
def update_pipeline_visualizations(tab):
    """Atualiza visualizações da pipeline"""
    if tab != 'tab-pipeline':
        return go.Figure(), go.Figure(), go.Figure(), go.Figure()
    
    # 1. Fluxo da Pipeline (Network Diagram - Mais Bonito)
    flow_fig = go.Figure()
    
    # Definir posições dos nós em um fluxo mais organizado (3 linhas)
    stages_info = [
        {"name": "📥 Dados<br>Brutos", "x": 0.1, "y": 0.5, "color": "#a4a8ff", "icon": "📥", "size": 50},
        {"name": "🧹 Limpeza<br>de Dados", "x": 0.25, "y": 0.8, "color": "#5559ff", "icon": "🧹", "size": 45},
        {"name": "🔧 Feature<br>Engineering", "x": 0.4, "y": 0.8, "color": "#7b7fff", "icon": "🔧", "size": 45},
        {"name": "📊 Train/Test<br>Split", "x": 0.55, "y": 0.5, "color": "#4facfe", "icon": "📊", "size": 48},
        {"name": "🤖 Treinamento<br>de Modelos", "x": 0.7, "y": 0.2, "color": "#a4a8ff", "icon": "🤖", "size": 55},
        {"name": "✅ Validação<br>Cruzada", "x": 0.7, "y": 0.8, "color": "#4ade80", "icon": "✅", "size": 45},
        {"name": "💾 Modelo<br>Salvo", "x": 0.9, "y": 0.5, "color": "#fbbf24", "icon": "💾", "size": 50},
    ]
    
    # Conexões entre os nós (setas)
    edges = [
        (0, 1), (1, 2), (2, 3), (3, 4), (3, 5), (4, 6), (5, 6)
    ]
    
    # Desenhar as conexões (setas gradientes)
    for source, target in edges:
        x0, y0 = stages_info[source]["x"], stages_info[source]["y"]
        x1, y1 = stages_info[target]["x"], stages_info[target]["y"]
        
        # Linha com gradiente simulado (usando múltiplas linhas)
        flow_fig.add_trace(go.Scatter(
            x=[x0, (x0+x1)/2, x1],
            y=[y0, (y0+y1)/2, y1],
            mode='lines',
            line=dict(
                color='rgba(102, 126, 234, 0.4)',
                width=4,
                shape='spline'
            ),
            hoverinfo='skip',
            showlegend=False
        ))
        
        # Adicionar setas nas pontas
        flow_fig.add_annotation(
            x=x1, y=y1,
            ax=x0 + (x1-x0)*0.85, ay=y0 + (y1-y0)*0.85,
            xref='x', yref='y',
            axref='x', ayref='y',
            showarrow=True,
            arrowhead=2,
            arrowsize=1.5,
            arrowwidth=3,
            arrowcolor='rgba(240, 147, 251, 0.7)',
        )
    
    # Desenhar os nós (círculos coloridos)
    for stage in stages_info:
        # Círculo de fundo (brilho)
        flow_fig.add_trace(go.Scatter(
            x=[stage["x"]],
            y=[stage["y"]],
            mode='markers',
            marker=dict(
                size=stage["size"] + 15,
                color=stage["color"],
                opacity=0.2,
                line=dict(width=0)
            ),
            hoverinfo='skip',
            showlegend=False
        ))
        
        # Círculo principal
        flow_fig.add_trace(go.Scatter(
            x=[stage["x"]],
            y=[stage["y"]],
            mode='markers+text',
            marker=dict(
                size=stage["size"],
                color=stage["color"],
                line=dict(color='white', width=3),
                opacity=0.95
            ),
            text=stage["name"],
            textposition="bottom center",
            textfont=dict(
                size=11,
                color=COLORS['text'],
                family='Inter, sans-serif',
                weight='bold'
            ),
            hovertemplate=f'<b>{stage["name"].replace("<br>", " ")}</b><br>Status: Ativo<extra></extra>',
            showlegend=False
        ))
    
    flow_fig.update_layout(
        height=500,
        plot_bgcolor='rgba(0,0,0,0)',
        paper_bgcolor='rgba(0,0,0,0)',
        font=dict(size=12, color=COLORS['text'], family='Inter, sans-serif'),
        xaxis=dict(
            showgrid=False,
            zeroline=False,
            showticklabels=False,
            range=[-0.05, 1.05]
        ),
        yaxis=dict(
            showgrid=False,
            zeroline=False,
            showticklabels=False,
            range=[-0.1, 1.1]
        ),
        margin=dict(t=30, b=30, l=30, r=30),
        hovermode='closest'
    )
    
    # 2. Etapas com Tempo de Execução (Visual Melhorado)
    stages_data = [
        {"name": "📥 Carregamento", "time": 0.5, "status": "✓", "color": "#a4a8ff"},
        {"name": "🧹 Limpeza", "time": 1.2, "status": "✓", "color": "#5559ff"},
        {"name": "🔧 Feature Eng.", "time": 2.3, "status": "✓", "color": "#7b7fff"},
        {"name": "📊 Split", "time": 0.8, "status": "✓", "color": "#4facfe"},
        {"name": "🤖 Treinamento", "time": 15.4, "status": "✓", "color": "#a4a8ff"},
        {"name": "✅ Validação", "time": 3.2, "status": "✓", "color": "#4ade80"},
        {"name": "💾 Salvamento", "time": 0.6, "status": "✓", "color": "#fbbf24"}
    ]
    
    stages = [s["name"] for s in stages_data]
    times = [s["time"] for s in stages_data]
    colors = [s["color"] for s in stages_data]
    
    stages_fig = go.Figure()
    
    # Barras principais com gradiente
    stages_fig.add_trace(go.Bar(
        x=stages,
        y=times,
        marker=dict(
            color=colors,
            line=dict(color='white', width=2),
            opacity=0.9
        ),
        text=[f'<b>{t:.1f}s</b>' for t in times],
        textposition='outside',
        textfont=dict(size=13, color=COLORS['text'], family='Inter, sans-serif', weight='bold'),
        hovertemplate='<b>%{x}</b><br>⏱️ Tempo: %{y:.2f}s<br>Status: Concluído ✓<extra></extra>',
        width=0.6
    ))
    
    stages_fig.update_layout(
        height=450,
        plot_bgcolor='rgba(0,0,0,0)',
        paper_bgcolor='rgba(0,0,0,0)',
        font=dict(color=COLORS['text'], family='Inter, sans-serif', size=12),
        xaxis=dict(
            title=dict(text='<b>Etapa do Pipeline</b>', font=dict(size=14)),
            gridcolor='rgba(102, 126, 234, 0.1)',
            tickfont=dict(size=11)
        ),
        yaxis=dict(
            title=dict(text='<b>Tempo (segundos)</b>', font=dict(size=14)),
            gridcolor=COLORS['border'],
            gridwidth=1,
            griddash='dot'
        ),
        showlegend=False,
        margin=dict(t=40, b=80, l=70, r=30),
        bargap=0.3
    )
    
    # 3. Comparação de Modelos (Visual Premium)
    models_data = [
        {"name": "🌲 Random Forest", "accuracy": 96.63, "time": 12.3, "color": "#5559ff"},
        {"name": "🚀 Gradient Boost", "accuracy": 97.98, "time": 15.6, "color": "#7b7fff"},
        {"name": "🎯 SVM", "accuracy": 98.65, "time": 8.9, "color": "#a4a8ff"},
        {"name": "📈 Logistic Reg", "accuracy": 97.98, "time": 5.4, "color": "#4facfe"},
        {"name": "🔮 K-Means", "accuracy": None, "time": 3.2, "color": "#4ade80"}
    ]
    
    comparison_fig = make_subplots(
        rows=1, cols=2,
        subplot_titles=(
            '<b>🏆 Acurácia dos Modelos (%)</b>',
            '<b>⚡ Tempo de Treinamento (s)</b>'
        ),
        specs=[[{'type': 'bar'}, {'type': 'bar'}]],
        horizontal_spacing=0.12
    )
    
    # Gráfico de Acurácia (sem K-Means)
    acc_models = [m for m in models_data if m["accuracy"] is not None]
    comparison_fig.add_trace(
        go.Bar(
            x=[m["name"] for m in acc_models],
            y=[m["accuracy"] for m in acc_models],
            marker=dict(
                color=[m["color"] for m in acc_models],
                line=dict(color='white', width=2),
                opacity=0.9
            ),
            text=[f'<b>{m["accuracy"]:.1f}%</b>' for m in acc_models],
            textposition='outside',
            textfont=dict(size=12, color=COLORS['text'], weight='bold'),
            hovertemplate='<b>%{x}</b><br>🎯 Acurácia: %{y:.2f}%<extra></extra>',
            width=0.65,
            name='Acurácia'
        ),
        row=1, col=1
    )
    
    # Gráfico de Tempo
    comparison_fig.add_trace(
        go.Bar(
            x=[m["name"] for m in models_data],
            y=[m["time"] for m in models_data],
            marker=dict(
                color=[m["color"] for m in models_data],
                line=dict(color='white', width=2),
                opacity=0.9
            ),
            text=[f'<b>{m["time"]:.1f}s</b>' for m in models_data],
            textposition='outside',
            textfont=dict(size=12, color=COLORS['text'], weight='bold'),
            hovertemplate='<b>%{x}</b><br>⏱️ Tempo: %{y:.1f}s<extra></extra>',
            width=0.65,
            name='Tempo'
        ),
        row=1, col=2
    )
    
    comparison_fig.update_layout(
        height=480,
        plot_bgcolor='rgba(0,0,0,0)',
        paper_bgcolor='rgba(0,0,0,0)',
        font=dict(color=COLORS['text'], family='Inter, sans-serif', size=11),
        showlegend=False,
        margin=dict(t=70, b=100, l=70, r=70)
    )
    
    comparison_fig.update_xaxes(
        gridcolor='rgba(102, 126, 234, 0.1)',
        tickangle=-35,
        tickfont=dict(size=10)
    )
    comparison_fig.update_yaxes(
        gridcolor=COLORS['border'],
        gridwidth=1,
        griddash='dot'
    )
    
    # 4. Métricas em Tempo Real (Estilo Premium)
    epochs = list(range(1, 21))
    train_acc = [0.5 + 0.025*i + np.random.random()*0.02 for i in epochs]
    val_acc = [0.48 + 0.024*i + np.random.random()*0.02 for i in epochs]
    
    metrics_fig = go.Figure()
    
    # Linha de Treino com área preenchida
    metrics_fig.add_trace(go.Scatter(
        x=epochs, y=train_acc,
        mode='lines+markers',
        name='📊 Treino',
        line=dict(color='#a4a8ff', width=4, shape='spline'),
        marker=dict(size=10, symbol='circle', line=dict(color='white', width=2)),
        fill='tonexty',
        fillcolor='rgba(164, 168, 255, 0.2)',
        hovertemplate='<b>Época %{x}</b><br>🎯 Acurácia: %{y:.2%}<extra></extra>'
    ))
    
    # Linha de Validação com área preenchida
    metrics_fig.add_trace(go.Scatter(
        x=epochs, y=val_acc,
        mode='lines+markers',
        name='✅ Validação',
        line=dict(color='#4facfe', width=4, shape='spline'),
        marker=dict(size=10, symbol='diamond', line=dict(color='white', width=2)),
        fill='tozeroy',
        fillcolor='rgba(79, 172, 254, 0.15)',
        hovertemplate='<b>Época %{x}</b><br>🎯 Acurácia: %{y:.2%}<extra></extra>'
    ))
    
    # Adicionar linha de meta (95%)
    metrics_fig.add_hline(
        y=0.95,
        line_dash="dash",
        line_color='#4ade80',
        line_width=2,
        annotation_text="Meta: 95%",
        annotation_position="right",
        annotation_font=dict(size=11, color='#4ade80')
    )
    
    metrics_fig.update_layout(
        height=370,
        plot_bgcolor='rgba(0,0,0,0)',
        paper_bgcolor='rgba(0,0,0,0)',
        font=dict(color=COLORS['text'], family='Inter, sans-serif', size=12),
        xaxis=dict(
            title=dict(text='<b>Época de Treinamento</b>', font=dict(size=13)),
            gridcolor='rgba(102, 126, 234, 0.1)',
            gridwidth=1,
            showline=True,
            linecolor=COLORS['border']
        ),
        yaxis=dict(
            title=dict(text='<b>Acurácia</b>', font=dict(size=13)),
            gridcolor=COLORS['border'],
            gridwidth=1,
            griddash='dot',
            tickformat='.0%',
            showline=True,
            linecolor=COLORS['border']
        ),
        legend=dict(
            x=0.02, y=0.98,
            bgcolor='rgba(30, 33, 57, 0.95)',
            bordercolor=COLORS['accent'],
            borderwidth=2,
            font=dict(size=12)
        ),
        margin=dict(t=30, b=70, l=70, r=30),
        hovermode='x unified'
    )
    
    return flow_fig, stages_fig, comparison_fig, metrics_fig


@app.callback(
    [Output('pipeline-status', 'children'),
     Output('progress-bar-fill', 'style'),
     Output('pipeline-log', 'children')],
    [Input('btn-run-pipeline', 'n_clicks')]
)
def run_pipeline(n_clicks):
    """Simula execução da pipeline"""
    if n_clicks == 0:
        return [
            html.P('Status: Aguardando execução', style={'color': COLORS['text_secondary']})
        ], {
            'width': '0%',
            'height': '6px',
            'background': f'linear-gradient(90deg, {COLORS["primary"]}, {COLORS["accent"]})',
            'borderRadius': '3px',
            'transition': 'width 0.5s ease'
        }, [
            html.Pre('Aguardando execução da pipeline...', style={
                'backgroundColor': COLORS['background'],
                'padding': '20px',
                'borderRadius': '8px',
                'color': COLORS['text_secondary'],
                'fontSize': '0.9em',
                'maxHeight': '300px',
                'overflowY': 'auto',
                'fontFamily': 'monospace'
            })
        ]
    
    # Simulação de execução completa
    log_text = """[2025-10-21 14:32:10] ✓ Iniciando pipeline...
[2025-10-21 14:32:10] ✓ Carregando dados: data/DATASET FINAL WRDP.csv
[2025-10-21 14:32:10] ✓ Dataset carregado: 5200 linhas, 51 colunas
[2025-10-21 14:32:11] ✓ Limpeza de dados concluída
[2025-10-21 14:32:13] ✓ Feature Engineering aplicado
[2025-10-21 14:32:14] ✓ Split Train/Test: 80/20
[2025-10-21 14:32:14] ✓ Treinando Random Forest...
[2025-10-21 14:32:27] ✓ Random Forest - Acurácia: 96.63%
[2025-10-21 14:32:27] ✓ Treinando Gradient Boosting...
[2025-10-21 14:32:43] ✓ Gradient Boosting - Acurácia: 97.98%
[2025-10-21 14:32:43] ✓ Treinando SVM...
[2025-10-21 14:32:52] ✓ SVM - Acurácia: 98.65%
[2025-10-21 14:32:52] ✓ Treinando K-Means Clustering...
[2025-10-21 14:32:55] ✓ K-Means - Silhouette Score: 0.73
[2025-10-21 14:32:55] ✓ Validação cruzada: 5 folds
[2025-10-21 14:32:58] ✓ Média CV: 97.84% (±1.2%)
[2025-10-21 14:32:58] ✓ Salvando modelos em models/saved_models/
[2025-10-21 14:32:59] ✓ Pipeline concluída com sucesso!
[2025-10-21 14:32:59] 🎉 Total: 23.8 segundos"""
    
    return [
        html.Div([
            html.P('Status: ', style={'display': 'inline', 'color': COLORS['text_secondary']}),
            html.Span('Concluída ✓', style={'display': 'inline', 'color': COLORS['success'], 'fontWeight': '700'})
        ])
    ], {
        'width': '100%',
        'height': '6px',
        'background': f'linear-gradient(90deg, {COLORS["success"]}, {COLORS["accent"]})',
        'borderRadius': '3px',
        'transition': 'width 2s ease'
    }, [
        html.Pre(log_text, style={
            'backgroundColor': COLORS['background'],
            'padding': '20px',
            'borderRadius': '8px',
            'color': COLORS['text'],
            'fontSize': '0.9em',
            'maxHeight': '300px',
            'overflowY': 'auto',
            'fontFamily': 'monospace',
            'lineHeight': '1.6'
        })
    ]


if __name__ == '__main__':
    print("\n" + "="*70)
    print("✨ NIMBUSVITA DASHBOARD")
    print("="*70)
    print("🚀 Dashboard iniciado com sucesso!")
    print("🌐 Acesse: http://127.0.0.1:8050/")
    print("📊 Sistema de Predição de Doenças Relacionadas ao Clima")
    print("="*70 + "\n")
    app.run(debug=True, port=8050)<|MERGE_RESOLUTION|>--- conflicted
+++ resolved
@@ -1104,8 +1104,6 @@
                        'Regressão: Velocidade do Vento vs Sintomas Respiratórios')
         ]),
         
-<<<<<<< HEAD
-=======
         # Seção: Sintomas vs Diagnóstico (Bivariada)
         html.Div([
             html.H4('🩺 Sintomas vs Diagnóstico', style={
@@ -1178,7 +1176,6 @@
             })
         ]),
         
->>>>>>> ba25835e
         # Explorador Interativo de Perfis Climáticos
         html.Div([
             html.H4('🔍 Explorador Interativo de Perfis Climáticos', style={
